# CORAL UI

This is the user facing portion of CORAL. It is designed to simplify tasks
on our system that can be challenging for data producers and data consumers alike. 

## Installation

To get started, make sure you have npm and Angular installed. This app is built with Angular version
9.1.11.

`npm install -g @angular/cli`

Fork and clone a repo and then install all the necessary dependencies in package.json.

`npm install`

If you run into dependency problems you can't resolve, try installing an older version of @angular/cli.  This app has been successfully deployed with Angular version 9.1.11.

To run a development server, use the `ng serve` command and open your preferred browser to localhost:4200

## Environment

Once the program is installed, you will need to configure environment variables for the application. in `src/environments`, create a file called `environment.ts` if one does not already exist. You can create an `environment.prod.ts` and an `environment.dev.ts` to create different environments for development and production. The required environment variables are as follows:

`production` - Boolean indicating whether to build or serve in production mode. Setting it to false will allow the developer to more easily navigate certain parts of CORAL UI without validation.
`baseURL` - The URL location of your backend API
<<<<<<< HEAD
`GOOGLE_MAPS_API_KEY` - Required for plotting maps of items with geographic data. You will need to create a google maps api key using the Google developer console. [Click here](https://developers.google.com/maps/documentation/embed/get-api-key) for more information on how to generate a key. If you do not have access to a google maps api key, you can simply leave the GOOGLE_MAPS_API_KEY as an empty string `''` and map options will not be loaded as a part of the UI.
=======
`GOOGLE_MAPS_API_KEY` - Required for plotting maps of items with geographic data. You will need to create a Google Maps API key using the Google developer console. [Click here](https://developers.google.com/maps/documentation/embed/get-api-key) for more information on how to generate a key.  However, if you don't need to plot data on maps, you can set this variable to false.
>>>>>>> 93b16122

Please note that without these variables, the application will fail to compile.


## Deployment

Note: these directions assume building the site in an Apache2 environment.

After installing the back end, copy all files from this front_end repository into `/home/coral/env/coral-ui/`:

```
cp -r . /home/coral/env/coral-ui
cd /home/coral/env/coral-ui
```


Make sure that mod_rewrite is enabled and add the following to your httpd.conf file: 

```
<Directory "/var/www/html/coral-ui">
    RewriteEngine On
    RewriteCond %{DOCUMENT_ROOT}%{REQUEST_URI} -f [OR]
    RewriteCond %{DOCUMENT_ROOT}%{REQUEST_URI} -d
    RewriteRule ^ - [L]

    RewriteRule ^ index.html
</Directory>
```
Since CORAL UI is a single page application, these rules are important because they tell the server to redirect any requests that should be handled on the front end back to the index.html page which they reside. Without these rules, the app can have strange behavior such as giving a 404 on refreshing or page navigation.

It is also possible to add these conditions in a .htaccess file at the same level as the app target directory, although the prior method is recommended. If you prefer using .htaccess, you will need to configure a new .htaccess file with the same contents for every new build.

You also need to be sure .htaccess files are enabled in your web server setup; in Apache, be sure "AllowOverride All" is configured for the build target directory.

To install, go to the installation directory at `/home/coral/env/coral-ui/`.
Make any desired changes and then run the following build command:

`npm install`

`sudo ng build --prod --base-href /coral-ui/`

The build target directory is configured in angular.json to default to `/var/www/html/coral-ui/`. In order for the resources to be loaded correctly, the base href needs to be set to `/coral-ui/`. This can either be done with the `--base-href` flag as demonstrated above or you can manually change it in the index.html generated by the build command.

Note that everything in the build target directory will be deleted!

The --prod directive above configures the UI with the "prod"
environment, which is configured via src/environments/environment.prod.ts

## Testing

To manually run a test, you can activate the test script using `ng test`. In your terminal, the app will display building information and then show a timestamp of when it was connected to the server. If you are running on your local machine, the default launcher will be with Chrome. You can configure this option in `karma.conf.js`.

On your local machine, the browser will open a GUI that will display the test results. you can refer to the [karma docs](https://karma-runner.github.io/latest/index.html) for more information.

To test in a command-line only environment, e.g. a CI server, you can run the test with the same command while adding the following flags:

`ng test --browsers=ChromeHeadless --watch=false`

Specifying 'ChromeHeadless' will launch a headless instance of a chromium browser with which to run the tests. Make sure you have chromium installed the server. If you get an error from Karma saying that there is no binary for ChromeHeadless browser, you will need to configure an environment variable pointing to the location of your installed chromium:

`export CHROME_BIN=/usr/bin/chromium-browser`

the `--watch=false` flag is not necessary for single runs, but is important for running automated testing as it will terminate once the tests have been run, rather than wait for changes as is the default behavior.

**Important Note**: If you run into an issue where the test server disconnects, you can troubleshoot by inspecting the karma page and viewing the javascript console. There are occassionally errors that will not display in the command line that will log to the browser console.

## Overview

coral-ui is structured into modules that pertain to the part of the site the user is visiting. The following diagram is a high
level overview of the structure of the app.

```
app.module
|__ search.module
|   |__ search components
|__ upload.module
|   |__ upload components
|__ plot.module
|    |__ plot components
|__ shared folder
    |__ components
    |__ services
    |__ directives
    |__ models
    |__ pipes

```

 - components that do not require services (a simple display page) are declared at the app.module level and can be found in
`/src/app/shared/components`. 

 - each child module has 1 or more service(s) that act as controllers for the components within the modules. All service files 
 can be found in `/src/app/shared/services/`.

 - to encourage type safety, patterns that are commonly used throughout the app are stored as ES6 classes and can be found in
 `/src/app/shared/models`.

 ## Dependencies

 The following is a list of some of the core UI dependencies that our app depends on. It is not a comprehensive list but provides the most widely used 3rd party modules throughout the app.

 **PlotlyJS**

 [PlotlyJS](https://plot.ly/javascript/) is used to translate data bricks into data vizualizatoins that can be configured and viewed by
 the user. it is configured to work with angular using [angular-plotly](https://github.com/plotly/angular-plotly.js).

 Angular-plotly provides us with a simple to use `<plotly-plot>` component that takes a `data` and `layout` input. Server calls typically provide data and layout in sebarate objects in the response.

 *Important:* We are currently running angular-plotly at version 1.3.2 to prevent an issue that breaks
 changes for angular versions below 8. see [here](https://github.com/plotly/angular-plotly.js/issues/79) for more details.

 **jQuery**
 
[jQuery](https://jquery.com/) is installed in order to support custom UI element plugins, namely DataTables.

**DataTables**

[DataTables](https://datatables.net/) is used for rendering HTML tables with javascript to add search, filtering, and pagination to large tables. DataTables is currently implemented in coral-ui wihout an 
angular wrapper, so `$` will need to be imported from jQuery in order to render a table as a DataTable.
It is best to render a table in the AfterViewInit lifecycle hook with an ElementRef provided by angular 
as shown below:

```javascript
import { ElementRef, ViewChild } from '@angular/core';
import * as $ from 'jquery';
import 'datatables.net';
import 'datatables.net-bs4'; // for bootstrap 4 styles
...
export class SomeComponent implements afterViewInit {
    @ViewChild('table', { static: false }) private el: ElementRef;
    dataTable: any;

    ngAfterViewInit() {
        this.someService.getSomeData().subscribe(data => {
            // assign data to table
            const table: any = $(this.el.nativeElement);
            this.dataTable = table.DataTable();
        });
    }
}
```

**NgSelect**
[NgSelect](https://ng-select.github.io/ng-select#/data-sources) is used to create comboboxes that populate with data from our system. NgSelect elements can be rendered using a `<ng-select>` tag and take an input of `items`, where items is the data with will populate the dropdown and options take the congiguration for the dropdown. 

The text value that the user will see can be configured via the `bindLabel` property, which can be any of the values of the object that you're feeding the data to. 

You can also specify which property you want to model the data with via the `bindValue` property. The default value is the object selected in the `[items]` array. You can access user input selection via the `(change)` event. You can select a default value for an item with the `[(ngModel)]` directive.

component.ts file:
```javascript
    data = [
        {
            firstName: 'Elton',
            lastName: 'John'
        },
        {
            firstName: 'Bob',
            lastName: 'Marley'
        }
    ]

    handleChange(event) {
        console.log(event);
    }
```

component.html file:
```html
    <!-- example without bindValue (logs {firstName: '...', lastName: '...'}) -->
    <ng-select
        [items]="data"
        bindLabel="firstName"
        (change)="handleChange($event)"
    ></ng-select>

    <!-- example with bindValue (logs lastName) -->
    <ng-select
        [items]="data"
        bindLabel="firstName"
        bindValue="lastName"
        (change)="handleChange($event)"
    ></ng-select>
```
**Bootstrap 4 and Ngx-Bootstrap**

for CSS UI, [Bootstrap 4](https://getbootstrap.com/docs/4.0/getting-started/introduction/) is used along 
with [ngx-bootstrap](https://valor-software.com/ngx-bootstrap/#/) for advanced javascript features (e.g
modals and tooltips).<|MERGE_RESOLUTION|>--- conflicted
+++ resolved
@@ -24,11 +24,8 @@
 
 `production` - Boolean indicating whether to build or serve in production mode. Setting it to false will allow the developer to more easily navigate certain parts of CORAL UI without validation.
 `baseURL` - The URL location of your backend API
-<<<<<<< HEAD
+
 `GOOGLE_MAPS_API_KEY` - Required for plotting maps of items with geographic data. You will need to create a google maps api key using the Google developer console. [Click here](https://developers.google.com/maps/documentation/embed/get-api-key) for more information on how to generate a key. If you do not have access to a google maps api key, you can simply leave the GOOGLE_MAPS_API_KEY as an empty string `''` and map options will not be loaded as a part of the UI.
-=======
-`GOOGLE_MAPS_API_KEY` - Required for plotting maps of items with geographic data. You will need to create a Google Maps API key using the Google developer console. [Click here](https://developers.google.com/maps/documentation/embed/get-api-key) for more information on how to generate a key.  However, if you don't need to plot data on maps, you can set this variable to false.
->>>>>>> 93b16122
 
 Please note that without these variables, the application will fail to compile.
 

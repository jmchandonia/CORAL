--- conflicted
+++ resolved
@@ -24,14 +24,11 @@
 import base64
 from contextlib import redirect_stdout
 import subprocess
-<<<<<<< HEAD
 from pyArango.theExceptions import AQLQueryError
 # from . import services
 # from .brick import Brick
-=======
 from .auth import OAuthSignin
 import requests
->>>>>>> 78ce0ee0
 
 from .dataprovider import DataProvider
 from .brick import Brick
@@ -184,14 +181,8 @@
 
     return s
     # return br.id
-<<<<<<< HEAD
     
 @app.route("/coral/refs_to_core_objects", methods=['POST'])
-=======
-
-@cross_origin
-@app.route("/coral/refs_to_core_objects/", methods=['POST'])
->>>>>>> 78ce0ee0
 def coral_refs_to_core_objects():
     try:
         brick_ds = json.loads(request.form['brick'])       
@@ -879,7 +870,6 @@
     except Exception as e:
         return _err_response(e, traceback=True)
 
-<<<<<<< HEAD
 @app.route('/coral/upload_csv', methods=["POST"])
 def upload_csv():
     f = request.files['files']
@@ -1025,11 +1015,6 @@
             
 
 
-=======
-@app.route('/coral/upload_tsv', methods=["POST"])
-def upload_tsv():
-    f = request.files['files']
->>>>>>> 78ce0ee0
 
     # TODO: handle uploading files
 
@@ -1249,13 +1234,8 @@
 	        }
 
             new_jwt = jwt.encode(payload, cns['_AUTH_SECRET'], algorithm='HS256')
-<<<<<<< HEAD
             return json.dumps({'success': True, 'token': new_jwt})
         
-=======
-            return json.dumps({'success': True, 'token': new_jwt.decode('utf-8')})
-
->>>>>>> 78ce0ee0
         except Exception as e:
             return json.dumps({'success': False,
                                'message': 'Something went wrong.'

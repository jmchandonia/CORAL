from flask import Flask, request, json, jsonify, send_file
from flask import Response
from flask import request
from flask_cors import CORS, cross_origin
from functools import wraps
from diskcache import Cache
from Crypto.PublicKey import RSA
from Crypto.Cipher import PKCS1_OAEP
import pandas as pd
import numpy as np
import traceback as tb
import networkx as nx
import re
import random 
from simplepam import authenticate
import jwt
import datetime
import uuid 
import os
import html
import sys
import pprint
import math
import base64
from contextlib import redirect_stdout
import subprocess
# from . import services
# from .brick import Brick

from .dataprovider import DataProvider
from .typedef import TYPE_CATEGORY_STATIC, TYPE_CATEGORY_DYNAMIC
from .utils import to_object_type
from . import template 

app = Flask(__name__)
app.config['CORS_HEADERS'] = 'Content-Type'
CORS(app)

DEBUG_MODE = False
dp = DataProvider()
svs = dp._get_services()
cns = dp._get_constants()

CACHE_DIR =  cns['_CACHE_DIR']
cache = Cache(CACHE_DIR)

TMP_DIR =  os.path.join(cns['_DATA_DIR'], 'tmp')  
IMAGE_DIR =  os.path.join(cns['_DATA_DIR'], 'images')
THUMBS_DIR =  os.path.join(IMAGE_DIR, 'thumbs')

_PERSONNEL_PARENT_TERM_ID = 'ENIGMA:0000029'
_CAMPAIGN_PARENT_TERM_ID = 'ENIGMA:0000002'
_PROCESS_PARENT_TERM_ID = 'PROCESS:0000001'

_UPLOAD_TEMPLATE_PREFIX = 'utp_'
_UPLOAD_DATA_STRUCTURE_PREFIX = 'uds_'
_UPLOAD_DATA_FILE_PREFIX = 'udf_'
_UPLOAD_PROCESSED_DATA_PREFIX = 'udp_'
_UPLOAD_VALIDATED_DATA_PREFIX = 'uvd_'
_UPLOAD_VALIDATED_DATA_2_PREFIX = 'uvd2_'
_UPLOAD_VALIDATION_REPORT_PREFIX = 'uvr_'

# for methods that only a logged in user can use
def auth_required(func):
    """
    View decorator - require valid JWT
    """
    @wraps(func)
    def wrapper(*args, **kwargs):
        if valid_jwt(get_jwt()):
            return func(*args, **kwargs)
        else:
            return jsonify({"message": "UNAUTHORIZED USER"}), 401
    return wrapper

# for methods that either a logged in user, or a read only app, can use
def auth_ro_required(func):
    """
    View decorator - require valid JWT or the right public key
    """
    @wraps(func)
    def wrapper(*args, **kwargs):
        token = get_jwt()
        
        if valid_jwt(token) or valid_jwt_key(token):
            return func(*args, **kwargs)
        else:
            return jsonify({"message": "UNAUTHORIZED USER"}), 401
    return wrapper

def get_jwt():
    auth_header = request.headers.get('Authorization')
    if not auth_header:
        return False
    auth_token = auth_header.split(' ')[1] # remove bearer from the front
    return auth_token

def decrypt_token(auth_token, secret):
    # if token decoding failed then we know we didnt have a token that was encrypted with the same key
    # we can also check for valid user information or anything else we add to the token here
    payload = jwt.decode(auth_token, secret, algorithms=['HS256'])
    # s = pprint.pformat(payload)
    # sys.stderr.write(s+'\n')  

    # check time is actually good, within 5 minutes
    now = datetime.datetime.now(tz=datetime.timezone.utc)
    exp = datetime.datetime.fromtimestamp(payload['exp'], tz=datetime.timezone.utc)
    iat = datetime.datetime.fromtimestamp(payload['iat'], tz=datetime.timezone.utc)
    leeway = datetime.timedelta(days=0, seconds=0, microseconds=0, milliseconds=0, minutes=5)
    
    if (now < iat-leeway) or (now > exp+leeway):
        raise ValueError('token not good at this time')
        
    return payload

def valid_jwt(auth_token):
    try:
        payload = decrypt_token(auth_token, cns['_AUTH_SECRET'])
        
        return True
    except Exception as e:
        sys.stderr.write('valid_jwt exception: '+str(e)+'\n') 
        return False

def valid_jwt_key(auth_token):
    try:
        # path to check public key
        headers = jwt.get_unverified_header(auth_token)
        if 'secret' not in headers:
            return False

        # decrypt with common jwt secret
        payload = decrypt_token(auth_token, 'data clearinghouse')

        # check that the decrypted secret header matches the iat time
        private_key = RSA.importKey(cns['_AUTH_SECRET'])
        decryptor = PKCS1_OAEP.new(private_key)
        secret = base64.b64decode(headers['secret'])
        decrypted_message = decryptor.decrypt(secret)

        if str(payload['iat']) == decrypted_message.decode('utf-8'):
            return True
        
    except Exception as e:
        sys.stderr.write('valid_jwt_key exception: '+str(e)+'\n') 
        return False

@app.route("/coral/", methods=['GET','POST'])
def hello():
    return ('Welcome!')
    
@app.route("/coral/test_brick_upload")
def test_brick_upload():
    data_id = 'c74928ccf2e14c87a51a03e7d879eaf5'
    uds_file_name = os.path.join(TMP_DIR, _UPLOAD_DATA_STRUCTURE_PREFIX + data_id )
    uvd_file_name = os.path.join(TMP_DIR, _UPLOAD_VALIDATED_DATA_2_PREFIX + data_id )
    brick_ds = json.loads(open(uds_file_name).read())
    brick_ds['name'] = 'test4'
    brick_data = json.loads(open(uvd_file_name).read())

    br = _create_brick(brick_ds, brick_data)        

    process_term = _get_term(brick_ds['process'])
    person_term = _get_term(brick_ds['personnel'])
    campaign_term = _get_term(brick_ds['campaign'])
    input_obj_ids = br.get_fk_refs(process_ufk=True)

    # s = br.to_json()
    # s = pprint.pformat(json.loads(s))
    s = pprint.pformat(input_obj_ids)
    return s
    
    br.save(process_term=process_term,
            person_term=person_term,
            campaign_term=campaign_term,
            input_obj_ids=input_obj_ids)

    return s
    # return br.id
    
@app.route("/coral/refs_to_core_objects", methods=['POST'])
def coral_refs_to_core_objects():
    try:
        brick_ds = json.loads(request.form['brick'])       
        data_id = brick_ds['data_id']

        # s = pprint.pformat(brick_ds)
        # sys.stderr.write(s+'\n')

        uvd_file_name = os.path.join(TMP_DIR, _UPLOAD_VALIDATED_DATA_PREFIX + data_id )
        validated_data = json.loads(open(uvd_file_name).read())

        # we need to validate / generate refs to core objects
        # from properties, because those were not previously mapped
        for prop in brick_ds['properties']:
            if prop['require_mapping']:
                vtype_term_id = prop['type']['id']
                values = np.array([prop['value']['text']], dtype='object')
                errors = svs['value_validator'].cast_var_values(values, vtype_term_id, validated_data['obj_refs'])

        # s = pprint.pformat(validated_data)
        # sys.stderr.write(s+'\n')

        # save to include the newly validated data
        uvd_file_name = os.path.join(TMP_DIR, _UPLOAD_VALIDATED_DATA_2_PREFIX + data_id )
        with open(uvd_file_name, 'w') as f:
            json.dump(validated_data, f, sort_keys=True, indent=4)
        
        res = validated_data['obj_refs']

        # res = [{
        #     'var_name': 'qqq',
        #     'count': 5
        # },{
        #     'var_name': 'aaa',
        #     'count': 4
        # }]
        return _ok_response(res)
    except Exception as e:
        return _err_response(e, traceback=True)

@app.route("/coral/search_dimension_microtypes/<value>", methods=['GET'])
def search_dimension_microtypes(value):
    if value is None:
        value = '*'
    return _search_microtypes(svs['ontology'].dimension_microtypes, value)

@app.route("/coral/search_dimension_variable_microtypes/<value>", methods=['GET'])
def search_dimension_variable_microtypes(value):
    if value is None:
        value = '*'
    return _search_microtypes(svs['ontology'].dimension_variable_microtypes, value)

@app.route("/coral/search_data_variable_microtypes/<value>", methods=['GET'])
def search_data_variable_microtypes(value):
    # TODO: do we need a special OTerm property to select data variable - specific terms
    if value is None:
        value = '*'
    return _search_microtypes(svs['ontology'].dimension_variable_microtypes, value)

@app.route("/coral/search_property_microtypes/<value>", methods=['GET'])
def search_property_microtypes(value):
    return _search_microtypes(svs['ontology'].property_microtypes, value)

def rreplace(s, old, new, occurrence):
    li = s.rsplit(old, occurrence)
    return new.join(li)

def _search_microtypes(ontology, value):
    try:
        res = []
        if value is None:
            return _ok_response(res)

        # look for exact matches first
        exact_val_pattern = '+'+value.replace(' ',',+')
        # sys.stderr.write('pattern1 '+exact_val_pattern+'\n')
        term_collection = ontology.find_name_pattern(exact_val_pattern)
        for term in term_collection.terms:
            if not term.is_hidden:
                td = term.to_descriptor()
                # sys.stderr.write('exact '+str(td)+'\n')
                res.append(td)

        # if too many exact matches, don't look for prefix matches
        if (len(res) > 50):
            # sys.stderr.write('returning '+str(res)+'\n')
            return _ok_response(res)
        
        # look for prefix matches next, only if value has enough characters
        if (len(value) > 2):
            last_prefix_pattern = rreplace(' '+value,' ',',prefix:',1).replace(' ',',+')
            if last_prefix_pattern.startswith(','):
                last_prefix_pattern = last_prefix_pattern[1:]
                # sys.stderr.write('pattern2 '+last_prefix_pattern+'\n')
                term_collection = ontology.find_name_pattern(last_prefix_pattern)
                for term in term_collection.terms:
                    if not term.is_hidden:
                        td = term.to_descriptor()
                        # sys.stderr.write('prefix '+str(td)+'\n')
                        if (td not in res):
                            res.append(td)

        return _ok_response(res)
    except Exception as e:
        return _err_response(e)

@app.route("/coral/search_property_value_oterms", methods=['POST'])
def search_property_value_oterms():
    query = request.json
    value = query['value']
    parent_term_id = query['microtype']['valid_values_parent']
    return _search_oterms(svs['ontology'].all, value, parent_term_id=parent_term_id)

@app.route("/coral/search_property_value_objrefs", methods=['POST'])
def search_property_value_objrefs():
    try:
        query = request.json
        term = _get_term({ 'id':query['term_id']})
        value = query['value']
        res = []
        fk = term.microtype_fk
        if (fk is None):
            return _err_response('no fk found for '+str(term))
            
        # sys.stderr.write('searching for '+str(fk)+'\n')

        obj_search = re.search('.*\.(.+)\.', fk)
        if obj_search is None:
            return _err_response('bad fk pattern '+fk)
        obj_type = obj_search.group(1)
        # sys.stderr.write('obj is '+obj_type+'\n')

        upk = svs['typedef'].get_type_def(obj_type).upk_property_def.name
        itdef = svs['indexdef'].get_type_def(obj_type)

        # sys.stderr.write('collection is '+itdef.collection_name+'\n')
        # sys.stderr.write('upk is '+upk+'\n')
        # sys.stderr.write('value is '+value+'\n')

        aql = """
           FOR x in @@collection
               FILTER lower(x.@upk) like concat(lower(@value),"%")
               RETURN {id: x._key, text: x.@upk}
        """
        aql_bind = {
            '@collection' : itdef.collection_name,
            'upk': upk,
            'value': value
        }

        rows = svs['arango_service'].find(aql,aql_bind)
        for row in rows:
            res.append(row)

        return _ok_response(res)
    except Exception as e:
        return _err_response(e)


def _search_oterms(ontology, value, parent_term_id=None):
    if value is None:
        value = '*'
    res = []

    if parent_term_id == '':
        parent_term_id = None
    term_collection = ontology.find_name_prefix(value, parent_term_id=parent_term_id)

    for term in term_collection.terms:
        # sys.stderr.write('id '+term.term_id+' text '+term.term_name+'\n')
        if not term.is_hidden:
            res.append({
                'id' : term.term_id,
                'text': term.term_name
            })
    return  json.dumps({
        'results': res
    })

@app.route("/coral/get_property_units_oterms", methods=['POST'])
def get_property_units_oterms():
    query = request.json
    parent_term_ids = query['microtype']['valid_units_parents']
    term_ids = query['microtype']['valid_units'] 
    return _get_oterms(svs['ontology'].all, term_ids=term_ids,  parent_term_ids=parent_term_ids)

@app.route("/coral/get_personnel_oterms", methods=['GET'])
def get_personnel_oterms():
    return _get_oterms(svs['ontology'].all,parent_term_ids=[_PERSONNEL_PARENT_TERM_ID])

@app.route("/coral/get_campaign_oterms", methods=['GET'])
def get_campaign_oterms():
    return _get_oterms(svs['ontology'].all,parent_term_ids=[_CAMPAIGN_PARENT_TERM_ID])

@app.route("/coral/get_process_oterms", methods=['GET'])
def get_process_oterms():
    return _get_oterms(svs['ontology'].all,parent_term_ids=[_PROCESS_PARENT_TERM_ID])

def _get_oterms(ontology, term_ids=None,  parent_term_ids=None):
    res = {}

    if term_ids is not None:
        for term in ontology.find_ids(term_ids).terms:
            res[term.term_id] = {
                'id' : term.term_id,
                'text': term.term_name
            }

    if parent_term_ids is not None:
        for parent_term_id in parent_term_ids:
            for term in ontology.find_parent_path_id(parent_term_id).terms:
                if not term.is_hidden:
                    res[term.term_id] = {
                        'id' : term.term_id,
                        'text': term.term_name
                    }
    res = list(res.values())
    res.sort(key=lambda x: x['text'])
    return  json.dumps({
        'results': res
    })    


# @app.route("/coral/search_ont_dtypes/<value>", methods=['GET'])
# def search_ont_dtypes(value):
#     # value = request.args.get('term')
#     return _search_oterms(svs['ontology'].data_types, value)

# @app.route("/coral/search_ont_all/<value>", methods=['GET'])
# def search_ont_all(value):
#     # value = request.args.get('term')
#     return _search_oterms(svs['ontology'].all, value)

# @app.route("/coral/search_ont_units/<value>", methods=['GET'])
# def search_ont_units(value):
#     # value = request.args.get('term')
#     return _search_oterms(svs['ontology'].units, value)

@app.route("/coral/brick_type_templates", methods=['GET'])
def brick_type_templates():
    try:
        templates = svs['brick_template_provider'].templates
        return _ok_response(templates['types'])
    except Exception as e:
        return _err_response(e, traceback=True)

@app.route("/coral/core_types", methods=['GET'])
def core_types():
    try:
        res = []
        
        type_defs = svs['indexdef'].get_type_defs(category=TYPE_CATEGORY_DYNAMIC)
        for td in type_defs:
            res.append({'type': td.name, 'props': td.property_names})

        type_defs = svs['indexdef'].get_type_defs(category=TYPE_CATEGORY_STATIC)
        # res = [ {'type': td.name, 'props': td.property_names} for td in type_defs]
        for td in type_defs:
            res.append({'type': td.name, 'props': td.property_names})

        return _ok_response(res)
    except Exception as e:
        return _err_response(e)

# this API seems unused - see /search instead!
@app.route('/coral/do_search', methods=['GET', 'POST'])
def do_search():
    try:
        if request.method == 'POST':
            search_data = json.loads(request.form['searchBuilder'])

            s = pprint.pformat(search_data)
            sys.stderr.write('do_search search_data = '+s+'\n')
            print('Searching data')
            print(search_data)

            # dp = DataProvider()
            provider = dp._get_type_provider(search_data['dataType'])
            q = provider.query()
            for criterion in search_data['criteriaHas']:
                # print('criterion = ', criterion)
                if 'property' not in criterion:
                    continue

                prop_name = criterion['property']
                value = criterion['value']

                # update value
                itype_def = svs['indexdef'].get_type_def(search_data['dataType'])
                iprop_def = itype_def.get_property_def(prop_name)
                if iprop_def.scalar_type == 'int':
                    value = int(value)
                if iprop_def.scalar_type == 'float':
                    value = float(value)            

                q.has({prop_name: {criterion['operation']: value}})

            for criterion in search_data['criteriaProcessOutput']:
                prop_name = criterion['property']
                value = criterion['value']
                q.is_output_of_process({prop_name: {criterion['operation']: value}})

            res = q.find().to_df().head(n=100).to_json(orient="table", index=False)
        return  json.dumps( {
                'status': 'success',
                'res': res
        } )

    except Exception as e:
        return _err_response(e)        

@app.route("/coral/brick/<brick_id>", methods=['GET','POST'])
@auth_ro_required
def get_brick(brick_id):
    try:
        (JSON, CSV) = range(2)
        return_format = JSON
        if request.method == 'POST':
            query = request.json
            if query is not None and 'format' in query and query['format'] == 'TSV':
                return_format = CSV

        if return_format == JSON:
            bp = dp._get_type_provider('Brick')
            br = bp.load(brick_id)
            res = br.to_dict()
        else:
            res = _brick_to_csv(brick_id)
        
        return json.dumps( {
            'status': 'success',
            'res': res
        } )
    
    except Exception as e:
        return _err_response(e)        

@app.route("/coral/filter_brick/<brick_id>", methods=['POST'])
@auth_ro_required
def filter_brick(brick_id):
    try:
        query = request.json
        res = _filter_brick(brick_id, query)
        
        return json.dumps( {
            'status': 'success',
            'res': res
        } )
    
    except Exception as e:
        return _err_response(e)        
    
@app.route("/coral/do_report/<value>", methods=['GET'])
def do_report(value):
    report = getattr(svs['reports'], value)
    # res = df.head(n=100).to_json(orient="table", index=False)
    res = report.to_df().head(n=100).to_json(orient="table", index=False)
    # res = df._repr_html_()

    return  json.dumps( {
            'status': 'success',
            'res': res
    } )


@app.route('/coral/dim_var_validation_errors/<data_id>/<dim_index>/<dim_var_index>', methods=['GET'])
def dim_var_validation_errors(data_id, dim_index, dim_var_index):
    try:
        dim_index = int(dim_index)
        dim_var_index = int(dim_var_index)

        uvd_file_name = os.path.join(TMP_DIR, _UPLOAD_VALIDATED_DATA_PREFIX + data_id )
        validated_data = json.loads(open(uvd_file_name).read())

        res = validated_data['dims'][dim_index]['dim_vars'][dim_var_index]['errors']
        return _ok_response(res) 

    except Exception as e:
        return _err_response(e)


@app.route('/coral/data_var_validation_errors/<data_id>/<data_var_index>', methods=['GET'])
def data_var_validation_errors(data_id, data_var_index):
    try:
        data_var_index = int(data_var_index)

        uvd_file_name = os.path.join(TMP_DIR, _UPLOAD_VALIDATED_DATA_PREFIX + data_id )
        validated_data = json.loads(open(uvd_file_name).read())

        res = validated_data['data_vars'][data_var_index]['errors']
        return _ok_response(res) 

    except Exception as e:
        return _err_response(e)


@app.route('/coral/create_brick', methods=['POST'])
def create_brick():
    try:
        brick_ds = json.loads(request.form['brick'])       
        data_id = brick_ds['data_id']

        # Save brick data structure (update)
        uds_file_name = os.path.join(TMP_DIR, _UPLOAD_DATA_STRUCTURE_PREFIX + data_id )
        with open(uds_file_name, 'w') as f:
            json.dump(brick_ds, f, sort_keys=True, indent=4)

        uvd_file_name = os.path.join(TMP_DIR, _UPLOAD_VALIDATED_DATA_2_PREFIX + data_id )
        brick_data = json.loads(open(uvd_file_name).read())

        br = _create_brick(brick_ds, brick_data)        

        process_term = _get_term(brick_ds['process'])
        person_term = _get_term(brick_ds['personnel'])
        campaign_term = _get_term(brick_ds['campaign'])
        input_obj_ids = br.get_fk_refs(process_ufk=True)

        br.save(process_term=process_term, 
            person_term=person_term, 
            campaign_term=campaign_term,
            input_obj_ids=input_obj_ids)

        cache.clear()

        return _ok_response(br.id)

    except Exception as e:
        return _err_response(e, traceback=True)


    
@app.route('/coral/validate_upload', methods=['POST'])
def validate_upload():
    try:
        query = request.json
        data_id = query['data_id']
        file_name = os.path.join(TMP_DIR,_UPLOAD_PROCESSED_DATA_PREFIX 
            + data_id)            
        data = json.loads(open(file_name).read())

        file_name = os.path.join(TMP_DIR, _UPLOAD_DATA_STRUCTURE_PREFIX + data_id )
        brick_ds = json.loads(open(file_name).read())

        validated_data = {
            'dims':[],
            'data_vars': [],
            'obj_refs': []
        } 

        res = {
            'dims':[],
            'data_vars': []
        }

        # dataValues: scalarType: "text": "float"
        # dimensions: variables: scalarType: "text": "string"
        for dim_index, dim in enumerate(data['dims']):
            dim_ds = brick_ds['dimensions'][dim_index]
            res_dim_vars = []
            res['dims'].append({
                'dim_vars': res_dim_vars
            })
            validated_dim_vars = []
            validated_data['dims'].append({
                'dim_vars': validated_dim_vars
            })
            for dim_var_index, dim_var in enumerate(dim['dim_vars']):
                dim_var_ds = dim_ds['variables'][dim_var_index]
                vtype_term_id = dim_var_ds['type']['id']
                values = np.array(dim_var['values'], dtype='object')
                
                errors = svs['value_validator'].cast_var_values(values, vtype_term_id, validated_data['obj_refs'])

                total_count = values.size
                invalid_count = len(errors) 
                res_dim_vars.append({
                    'total_count': total_count,
                    'valid_count': total_count - invalid_count,
                    'invalid_count': invalid_count
                })

                validated_dim_vars.append({
                    'values': values.tolist(),
                    'errors': errors
                })

        for data_var_index, data_var in enumerate(data['data_vars']):
            data_var_ds = brick_ds['dataValues'][data_var_index]
            vtype_term_id = data_var_ds['type']['id']
            values = np.array(data_var['values'], dtype='object')
            
            errors = svs['value_validator'].cast_var_values(values, vtype_term_id)

            total_count = values.size
            invalid_count = len(errors) 
            res['data_vars'].append({
                'total_count': total_count,
                'valid_count': total_count - invalid_count,
                'invalid_count': invalid_count
            })

            validated_data['data_vars'].append({
                'values': values.tolist(),
                'errors': errors
            })

        # Save validated data
        uvd_file_name = os.path.join(TMP_DIR, _UPLOAD_VALIDATED_DATA_PREFIX + data_id )
        with open(uvd_file_name, 'w') as f:
            json.dump(validated_data, f, sort_keys=True, indent=4)

        # Save validated report
        uvr_file_name = os.path.join(TMP_DIR, _UPLOAD_VALIDATION_REPORT_PREFIX + data_id )
        with open(uvr_file_name, 'w') as f:
            json.dump(res, f, sort_keys=True, indent=4)

        return _ok_response(res) 

    except Exception as e:
        return _err_response(e)

@app.route('/coral/validate_upload_csv/<data_id>', methods=['GET'])
def validate_upload_csv(data_id):
    uds_file_name = os.path.join(TMP_DIR, _UPLOAD_DATA_STRUCTURE_PREFIX + data_id)

    with open(uds_file_name, 'r') as f:
        brick_ds = json.loads(f.read())

    try:
        validated_data = {
            'dims':[],
            'data_vars': [],
            'obj_refs': []
        } 

        res = {
            'dims':[],
            'data_vars': []
        }

        for dim in brick_ds['dim_context']:
            res_dim_vars = []
            res['dims'].append({
                'dim_vars': res_dim_vars
            })
            validated_dim_vars = []
            validated_data['dims'].append({
                'dim_vars': validated_dim_vars
            })
            for dim_var in dim['typed_values']:
                vtype_term_id = dim_var['value_type']['oterm_ref']

                if dim_var['values']['scalar_type'] in ['object_ref', 'oterm_ref']:
                    if dim_var['values']['scalar_type'] == 'object_ref':
                        dim_var_values = dim_var['values']['object_refs']
                    else:
                        dim_var_values = dim_var['values']['oterm_refs']
                else:
                    scalar_type = dim_var['values']['scalar_type']
                    dim_var_values = dim_var['values'][scalar_type + '_values']

                values = np.array(dim_var_values, dtype='object')

                errors = svs['value_validator'].cast_var_values(values, vtype_term_id, validated_data['obj_refs'])

                total_count = values.size
                invalid_count = len(errors)
                res_dim_vars.append({
                    'total_count': total_count,
                    'valid_count': total_count - invalid_count,
                    'invalid_count': invalid_count
                })

                validated_dim_vars.append({
                    'values': values.tolist(),
                    'errors': errors
                })

        for data_var in brick_ds['typed_values']:
            vtype_term_id = data_var['value_type']['oterm_ref']
            scalar_type = data_var['values']['scalar_type']
            values = np.array(data_var['values'][scalar_type + '_values'], dtype='object')

            errors = svs['value_validator'].cast_var_values(values, vtype_term_id)

            total_count = values.size
            invalid_count = len(errors)
            res['data_vars'].append({
                'total_count': total_count,
                'valid_count': total_count - invalid_count,
                'invalid_count': invalid_count
            })

            validated_data['data_vars'].append({
                'values': values.tolist(),
                'errors': errors
            })

        # Save validated data 
        uvd_file_name = os.path.join(TMP_DIR, _UPLOAD_VALIDATED_DATA_PREFIX + data_id )
        with open(uvd_file_name, 'w') as f:
            json.dump(validated_data, f, sort_keys=True, indent=4)

        # Save validated report
        uvr_file_name = os.path.join(TMP_DIR, _UPLOAD_VALIDATION_REPORT_PREFIX + data_id )
        with open(uvr_file_name, 'w') as f:
            json.dump(res, f, sort_keys=True, indent=4)

        return _ok_response(res) 

    except Exception as e:
        return _err_response(e, traceback=True)

@app.route('/coral/upload', methods=['POST'])
def upload_file():
    try:
        data_id = uuid.uuid4().hex

        brick_ds = json.loads(request.form['brick'])

        # Save brick data structure
        uds_file_name = os.path.join(TMP_DIR, _UPLOAD_DATA_STRUCTURE_PREFIX + data_id )
        with open(uds_file_name, 'w') as f:
            json.dump(brick_ds, f, sort_keys=True, indent=4)
        
        # Save data file
        f = request.files['files']
        udf_file_name = os.path.join(TMP_DIR, _UPLOAD_DATA_FILE_PREFIX 
            + data_id + '_' + f.filename)
        f.save( udf_file_name )

        # Parse brick data
        brick_data = {}
        brick_data = template.parse_brick_data(brick_ds, udf_file_name)

        # Save brick processed data
        upd_file_name = os.path.join(TMP_DIR, _UPLOAD_PROCESSED_DATA_PREFIX + data_id )
        with open(upd_file_name, 'w') as f:
            json.dump(brick_data, f, sort_keys=True, indent=4)


        # Build output (examples of values for dim vars and data vars)
        dims = []
        data_vars = []

        for dim_data in brick_data['dims']:
            dim = {
                'size' : dim_data['size'],
                'dim_vars': []
            }
            dims.append(dim)

            for dim_var_data in dim_data['dim_vars']:
                dim['dim_vars'].append({
                    'size' : dim_data['size'],
                    'value_example': _dim_var_example(dim_var_data['values'])
                })

        # Calculate the expected data_var_size
        data_var_size = 1
        for dim in dims:
            data_var_size *= dim['size']

        for data_var_data in brick_data['data_vars']:
            data_vars.append({
                'size' : data_var_size,
                'value_example': _data_var_example(data_var_data['values'])
            })

        return  _ok_response({
                    'dims': dims,
                    'data_vars': data_vars,
                    'data_id': data_id
                })

    except Exception as e:
        return _err_response(e, traceback=True)

@app.route('/coral/upload_tsv', methods=["POST"])
def upload_tsv():
    f = request.files['files']
    data_id = uuid.uuid4().hex

    try:
        udf_file_name = os.path.join(TMP_DIR, _UPLOAD_DATA_FILE_PREFIX + data_id + '_' + f.filename)
        f.save( udf_file_name )

        uds_file_name = os.path.join(TMP_DIR, _UPLOAD_DATA_STRUCTURE_PREFIX + data_id )
        brick_ds = json.loads(_csv_to_brick(udf_file_name, uds_file_name))

        brick_response = {
            'type': {
                'id': brick_ds['data_type']['oterm_ref'],
                'text': brick_ds['data_type']['oterm_name']
            },
            'name': brick_ds['name'],
            'description': brick_ds['description'],
            'data_id': data_id,
            'dataValues': [],
            'dimensions': [],
            'properties': []
        }

        # map dimensions to front end brick format
        for di, dim_ds in enumerate(brick_ds['dim_context']):
            response_dim = {
                'index': di,
                'required': False,
                'size': dim_ds['size'],
                'type': {
                    'id': dim_ds['data_type']['oterm_ref'],
                    'text': dim_ds['data_type']['oterm_name']
                }
            }

            variables = []
            for dvi, dim_var_ds in enumerate(dim_ds['typed_values']):
                variables.append({
                    'type': {
                        'id': dim_var_ds['value_type']['oterm_ref'],
                        'text': dim_var_ds['value_type']['oterm_name']
                    },
                    'index': dvi,
                    # TODO: actually use Ontology provider to get require mapping value
                    'require_mapping': dim_var_ds['values']['scalar_type'] in ['object_ref', 'oterm_ref'],
                    'scalarType': dim_var_ds['values']['scalar_type']
                })
            response_dim['variables'] = variables
            brick_response['dimensions'].append(response_dim)

        for dti, data_var_ds in enumerate(brick_ds['typed_values']):
            response_dv = {
                'index': dti,
                'required': False,
                'scalarType': data_var_ds['values']['scalar_type'],
                'type': {
                    'id': data_var_ds['value_type']['oterm_ref'],
                    'text': data_var_ds['value_type']['oterm_name']
                }
            }
            brick_response['dataValues'].append(response_dv)

        # add properties
        for pi, property_ds in enumerate(brick_ds['array_context']):

            microtypes = svs['ontology'].property_microtypes
            prop_microtype = microtypes.find_id(property_ds['value_type']['oterm_ref'])

            scalar_type = property_ds['value']['scalar_type']

            require_mapping = property_ds['value']['scalar_type'] in ['object_ref', 'oterm_ref']

            if require_mapping:
                if property_ds['value']['scalar_type'] == 'object_ref':
                    value = {
                        'id': property_ds['value']['object_ref'],
                        'text': property_ds['value']['string_value']
                    }
                else:
                    value = {
                        'id': property_ds['value']['oterm_ref'],
                        'text': property_ds['value']['string_value']
                    }
            else:
                value = property_ds['value'][str(scalar_type) + '_value']

            brick_response['properties'].append({
                'scalarType': property_ds['value']['scalar_type'],
                'type': {
                    'id': property_ds['value_type']['oterm_ref'],
                    'text': property_ds['value_type']['oterm_name']
                },
                'value': value,
                'microType': {
                    'valid_units': prop_microtype.microtype_valid_units,
                    'valid_units_parents': prop_microtype.microtype_valid_units_parents,
                    'fk': prop_microtype.microtype_fk,
                    'valid_values_parent': prop_microtype.microtype_valid_values_parent
                },
                'require_mapping': require_mapping,
            })

        return _ok_response(brick_response)

    except Exception as e:
        return _err_response(e, traceback=True)

            



    # TODO: handle uploading files

    return _ok_response({"test": 'test'})

def _save_brick_proto(brick, file_name):
    data_json = brick.to_json()
    data = json.loads(data_json)
    with open(file_name, 'w') as outfile:  
        json.dump(data, outfile)    


def _data_var_example(vals, max_items=5):
    return '%s%s' % ( 
        ','.join(str(val) for val in vals[0:max_items]), 
        '...' if len(vals) > max_items else '' ) 

def _dim_var_example(vals, max_items=5):
    return '%s%s' % ( 
        ','.join(str(val) for val in vals[0:max_items]), 
        '...' if len(vals) > max_items else '' )

def _brick_to_csv(brick_id):
    file_name_json = os.path.join(cns['_DATA_DIR'],brick_id)
    file_name_csv = os.path.join(TMP_DIR,brick_id+'.csv')
<<<<<<< HEAD
    # cmd = '/home/coral/prod/bin/ConvertGeneric.sh '+file_name_json+' '+file_name_csv
    cmd = os.path.join(cns['_PROJECT_ROOT'], 'bin', 'ConvertGeneric.sh') + ' ' + file_name_json + ' ' + file_name_csv
=======
    cmd = '/home/coral/prod/bin/ConvertGeneric.sh '+file_name_json+' '+file_name_csv
    sys.stderr.write('running '+cmd+'\n')
>>>>>>> 16680df4
    cmdProcess = subprocess.Popen(cmd, stdout=subprocess.PIPE, stderr=subprocess.STDOUT, shell=True)
    cmdProcess.wait()
    with open(file_name_csv, 'r') as file:
        data = file.read()
    return data

def _csv_to_brick(file_name_csv, file_name_json):
    # for uploading CSVs as bricks, stored in /tmp directory

    cmd = os.path.join(cns['_PROJECT_ROOT'], 'bin', 'ConvertGeneric.sh') + ' ' + file_name_csv + ' ' + file_name_json
    cmd_process = subprocess.Popen(cmd, stdout=subprocess.PIPE, stderr=subprocess.STDOUT, shell=True, cwd=os.path.join(cns['_PROJECT_ROOT'], 'bin'))
    try:
        cmd_process.wait()
    except Exception as e:
        print('Failed Brick To CSV: ' + str(cmd_process.stdout))
        return _err_response({
            'message': 'Failed To Upload CSV: ' + str(cmd_process.stdout)
        })
    with open(file_name_json, 'r') as file:
        data = file.read()
    return data


def _filter_brick(brick_id, query):
    file_name_json = os.path.join(cns['_DATA_DIR'],brick_id)
    file_name_out = os.path.join(TMP_DIR,brick_id+'_filtered.json')
    # cmd = '/home/coral/prod/bin/FilterGeneric.sh '+file_name_json+' \''+json.dumps(query)+'\''
    cmd = os.path.join(cns['_PROJECT_ROOT'], 'bin', 'FilterGeneric.sh') + ' ' + file_name_json + ' \'' + json.dumps(query) + '\'' 
    # sys.stderr.write('running '+cmd+'\n')
    output = subprocess.run(cmd, stdout=subprocess.PIPE, stderr=None, shell=True, cwd=cns['_PROJECT_ROOT'] + '/bin')
    try:
        data = json.loads(output.stdout)
        return data
    except Exception as e:
        raise Exception('FAILED brick filter: '+str(output.stdout))
def _create_brick(brick_ds, brick_data):
    # TODO: check "brick type" and "brick name"
    brick_dims = brick_ds['dimensions']
    brick_data_vars = brick_ds['dataValues']
    brick_properties = brick_ds['properties']

    dim_type_terms = []
    dim_sizes = []

    for dim_index, dim in enumerate(brick_dims):
        dim_type_term = _get_term(dim['type'])
        dim_type_terms.append( dim_type_term )

        for dim_var in brick_data['dims'][dim_index]['dim_vars']:
            dim_size = len(dim_var['values']) 
        dim_sizes.append( dim_size )
        
    brick_type_term = _get_term(brick_ds['type'])
    brick_name = brick_ds['name'] 
    brick_description = brick_ds['description'] 

    bp = dp._get_type_provider('Brick')
    br = bp.create_brick(type_term = brick_type_term, 
                         dim_terms = dim_type_terms, 
                         shape = dim_sizes,
                         name = brick_name,
                         description = brick_description
    )

    # add dim variables
    for dim_index, dim in enumerate(brick_dims):
        for dim_var_index, dim_var in enumerate(dim['variables']):
            var_type_term = _get_term(dim_var['type'])
            var_units_term = _get_term(dim_var['units'])

            values = brick_data['dims'][dim_index]['dim_vars'][dim_var_index]['values']
            if var_type_term.microtype_value_scalar_type == 'oterm_ref':
                for i, val in enumerate(values):
                    values[i] = _get_term(val)

            v = br.dims[dim_index].add_var(var_type_term, var_units_term, values, 
                scalar_type=var_type_term.microtype_value_scalar_type)
            if 'context' in dim_var: 
                _add_var_context(v, dim_var['context'])

    # add data
    for data_var_index, data_var in enumerate(brick_data_vars):
        data_type_term = _get_term(data_var['type'])
        data_units_term = _get_term(data_var['units'])
        v = br.add_data_var(data_type_term, data_units_term, 
            brick_data['data_vars'][data_var_index]['values'],
            scalar_type=data_type_term.microtype_value_scalar_type)
        if 'context' in data_var: 
            _add_var_context(v, data_var['context'])


    # add brick properties
    for prop in brick_properties:
        var_type_term = _get_term(prop['type'])
        var_units_term = _get_term(prop['units'])
        scalar_type = var_type_term.microtype_value_scalar_type
        value = prop['value']
        if (scalar_type == 'oterm_ref'):
            value = value['id']
        if (scalar_type == 'object_ref'):
            value = value['text']
        br.add_attr(var_type_term, var_units_term, scalar_type, value)

    return br


def _add_var_context(brick_var, context_elems):
    for ce in context_elems:
        type_term = _get_term(ce.get('type'))
        units_term = _get_term(ce.get('units'))
        scalar_type = type_term.microtype_value_scalar_type        
        value = _get_term(ce.get('value')) if  scalar_type == 'oterm_ref' else ce.get('value')['text']
        brick_var.add_attr(type_term=type_term, units_term=units_term, 
            scalar_type=scalar_type, value=value)

def _get_term(term_data):
    return svs['term_provider'].get_term( term_data['id'] ) if term_data and term_data['id'] != '' else None


########################################################################################
## NEW VERSION
##########################################################################################

@cross_origin
@app.route("/coral/user_login", methods=['GET', 'POST'])
def login():
    if request.method == 'GET':
        return json.dumps({ 'message': 'testing login route handler' })
    
    login = request.json
    auth = authenticate(login['username'], login['password'])
    if not auth:
        return json.dumps({'success': False, 'message': 'Incorrect username/password'})
    else:
        try:
            payload = {
		        'exp': datetime.datetime.utcnow() + datetime.timedelta(days=0, seconds=0, microseconds=0, milliseconds=0, minutes=120),
		        'iat': datetime.datetime.utcnow(),
		        'sub': login['username']
	        }

            new_jwt = jwt.encode(payload, cns['_AUTH_SECRET'], algorithm='HS256')
            return json.dumps({'success': True, 'token': new_jwt.decode('utf-8')})
        
        except Exception as e:
            return json.dumps({'success': False,
                               'message': 'Something went wrong.'
                               # 'message': 'Something went wrong: '+str(e)
            })  


@app.route("/coral/data_types", methods=['GET'])
@auth_required
def coral_data_types():
    res = []
    
    # Core types
    type_defs = svs['indexdef'].get_type_defs(category=TYPE_CATEGORY_STATIC)
    for td in type_defs:
        if td.name == 'ENIGMA': continue
        res.append({
            'dataType': td.name, 
            'dataModel': td.name,
            'category': TYPE_CATEGORY_STATIC
            })

    # Dynamic types
    bp = dp._get_type_provider('Brick')
    for dt_name in bp.type_names():
        res.append({
            'dataType': dt_name, 
            'dataModel': 'Brick',
            'category': TYPE_CATEGORY_DYNAMIC
        })

    # Add NDArray as a dataype
    res.append({
        'dataType': 'NDArray', 
        'dataModel': 'Brick',
        'category': TYPE_CATEGORY_DYNAMIC
    })
    res.sort(key=lambda x: x['dataType']) 
    return  json.dumps({'results': res})

@app.route("/coral/data_models", methods=['GET'])
@auth_required
def coral_data_models():
    res = {}

    type_defs = svs['indexdef'].get_type_defs()
    for td in type_defs:

        pdefs = []
        for pdef in td.property_defs:
            pdefs.append( {'name': pdef.name, 'scalar_type': pdef.scalar_type} )

        res[td.name] = {
            'dataModel': td.name,
            'category': td.category,
            'properties': pdefs
        }

    return  json.dumps({'results': res})

@app.route('/coral/brick_dimension/<brick_id>/<dim_index>', methods=['GET'])
@auth_required
def coral_brick_dimension(brick_id, dim_index):
    MAX_ROW_COUNT = 100
    res = {}
    try:
        bp = dp._get_type_provider('Brick')
        br = bp.load(brick_id)
        dim = br.dims[int(dim_index)]
        res = {
            'type':{
                'id': dim.type_term.term_id,
                'text': dim.type_term.term_name
            },
            'size': dim.size,
            'max_row_count': MAX_ROW_COUNT,
            'dim_var_count': dim.var_count,
            'dim_vars':[]
        }
        for dim_var in dim.vars:
            var_data = {
                'type':{
                    'id': dim_var.type_term.term_id,
                    'text': dim_var.type_term.term_name
                },
                'units':{
                    'id': dim_var.units_term.term_id if dim_var.units_term else '',
                    'text': dim_var.units_term.term_name if dim_var.units_term else ''
                },
                'values': list([ str(val) for val in dim_var.values][:MAX_ROW_COUNT]),
                'context': []
            }
            var_data['type_with_units'] = dim_var.type_term.term_name
            for attr in dim_var.attrs:
                var_data['context'].append({
                    'type':{
                        'id': attr.type_term.term_id,
                        'text': attr.type_term.term_name
                    },
                    'units':{
                        'id': attr.units_term.term_id if attr.units_term else '',
                        'text': attr.units_term.term_name if attr.units_term else ''
                    },
                    'value': str(attr.value)
                })
                var_data['type_with_units'] += ', '+attr.type_term.term_name+'='+str(attr.value)
                if attr.units_term:
                    var_data['type_with_units'] += ', '+attr.units_term.term_name
            if dim_var.units_term:
                var_data['type_with_units'] += ' ('+dim_var.units_term.term_name+')'

            res['dim_vars'].append(var_data)
            
    except Exception as e:
        return _err_response(e)

    return _ok_response(res)

@app.route('/coral/brick_map/<brick_id>', methods=['POST'])
@auth_required
def coral_brick_map_data(brick_id):
    bp = dp._get_type_provider('Brick')
    br = bp.load(brick_id)
    body = request.json
    dim_constraints = []
    if body['constrainingRequired']:
        for constraint in body['constraints']:
            if constraint['dim_idx'] == 0: # or constraint['disabled']:
                continue
            for dv in constraint['variables']:
                # TODO: this method only works for non combinatorial brick dimensions
                if dv['type'] == 'flatten':
                    dim_constraints.append(dv['selected_value'])
                    break
    if 'data_variable' in body['colorField']:
        color_values = []
        cfi = body['colorField']['data_variable']
        for i in range(br.dims[0].size):
            data_vars = br.data_vars[cfi].values[i]
            for j in dim_constraints:
                data_vars = data_vars[j]
            color_values.append(data_vars)

    if 'data_variable' in body['labelField']:
        label_values = []
        lfi = body['labelField']['data_variable']
        for i in range(br.dims[0].size):
            data_vars = br.data_vars[lfi].values[i]
            for j in dim_constraints:
                data_vars = data_vars[j]
            label_values.append(data_vars)
        
    # assume for now Lat and Long vars reside in first dimension
    for idx, dv in enumerate(br.dims[0].vars):
        if dv.name == 'Latitude':
            lat_idx = idx
        if dv.name == 'Longitude':
            long_idx = idx

    if 'dimension_variable' in body['colorField']:
        dv_cf = body['colorField']['dimension_variable']
    if 'dimension_variable' in body['labelField']:
        dv_lf = body['labelField']['dimension_variable']

    res = []
    for i in range(br.dims[0].size):
        item = dict(
            latitude=br.dims[0].vars[lat_idx].values[i],
            longitude=br.dims[0].vars[long_idx].values[i]
        )
        if 'dimension_variable' in body['colorField']:
            # item[body['colorField']['name']] = br.dims[0].vars[dv_cf].values[i]
            item['color'] = br.dims[0].vars[dv_cf].values[i]
        elif color_values:
            # item[body['colorField']['name']] = color_values[i]
            item['color'] = color_values[i]
        if 'dimension_variable' in body['labelField']:
            # item[body['labelField']['name']] = br.dims[0].vars[dv_lf].values[i]
            item['label_text'] = str(br.dims[0].vars[dv_lf].values[i])
        elif label_values:
            # item[body['labelField']['name']] = label_values[i]
            item['label_text'] = str(label_values[i])
        res.append(item)
    return _ok_response(res)


@app.route('/coral/brick_plot_metadata/<brick_id>/<limit>', methods=['GET'])
@auth_required
def coral_brick_plot_metadata(brick_id, limit):
    bp = dp._get_type_provider('Brick')
    br = bp.load(brick_id)

    return br.to_json(exclude_data_values=False, typed_values_property_name=False, truncate_variable_length=int(limit), show_unique_indices=True)

@app.route('/coral/brick_dim_var_values/<brick_id>/<dim_idx>/<dv_idx>/<keyword>', methods=['GET'])
@auth_required
def get_brick_dim_var_values(brick_id, dim_idx, dv_idx, keyword):
    # used for populating plot constraints for dimensions with more than the specified amount of variables
    bp = dp._get_type_provider('Brick')
    br = bp.load(brick_id)
    dim_var = br.dims[int(dim_idx)].vars[int(dv_idx)]
    dv_results = [{'display': v, 'index': i} for i, v in enumerate(dim_var.values) if v.find(keyword) > 0]
    return _ok_response(dv_results)

@app.route('/coral/brick_metadata/<brick_id>', methods=['GET'])
@auth_required
def coral_brick_metadata(brick_id):
    bp = dp._get_type_provider('Brick')
    br = bp.load(brick_id)
    
    return br.to_json(exclude_data_values=False, typed_values_property_name=False)

def _get_plot_data(query):
    bp = dp._get_type_provider('Brick')
    brick_id = query['objectId']
    try:
        br = bp.load(brick_id)  
    except:
        raise ValueError('Can not load brick: %s' % brick_id)

    # support mean
    if 'constraints' in query:
        for dimIndex, cst in query['constraints'].items():
            dimIndex = int(dimIndex)
            if cst == 'mean':
                br = br.mean(br.dims[dimIndex])

    if br.dim_count > 2:
        raise ValueError('The current version can support only 1D and 2D objects')

    # Get all axes
    axes = list(query['data'].keys())
    if len(axes) != br.dim_count + 1:
        raise ValueError('#axes should equal to #dimensions -1')

    # Dimension indeces to axes
    dim_index2axis = {}
    for axis in axes:
        dim_index = query['data'][axis]
        dim_index2axis[dim_index] = axis

    res = {}

    for axis in axes:
        dim_index = query['data'][axis]
        if type(dim_index) is int:
            label_pattern = query['config'][axis]['label_pattern']
            res[axis] = _build_dim_labels(br.dims[dim_index],label_pattern)
        else:
            if br.dim_count == 1:
                res[axis] = br.data_vars[0].values.tolist()
            elif br.dim_count == 2:
                if dim_index2axis[dim_index] == 'x':
                    res[axis] = br.data_vars[0].values.tolist()
                else:
                    res[axis] = br.data_vars[0].values.T.tolist()

    return res

@app.route('/coral/plotly_core_data', methods=["POST"])
def coral_plotly_core_data():
    body = request.json
    try:
        rs = _get_core_plot_data(body['query'])
        layout = {
            'x': 800,
            'y': 600,
            'title': body['title'],
            **body['plot_type']['plotly_layout']
        }
        if 'x' in body['axes']:
            if body['axes']['x']['show_title']:
                layout['xaxis'] = {
                    'title': body['axes']['x']['title']
                }
        if 'y' in body['axes']:
            if body['axes']['y']['show_title']:
                layout['yaxis'] = {
                    'title': body['axes']['y']['title']
                }

        x_field = body['axes']['x']['data']['name']
        y_field = body['axes']['y']['data']['name']
        data = [{
            'x': [i for i in rs[x_field]],
            'y': [i for i in rs[y_field]],
            **body['plot_type']['plotly_trace']
        }]

        return _ok_response({
            'layout': layout,
            'data': data
        })
    except Exception as e:
        return _err_response(e)

    return json.dumps({'test': 'testing core type plot'}), 200

def _get_core_plot_data(search_data):
    query_match = search_data['queryMatch'] # change field name here
    provider = dp._get_type_provider(query_match['dataModel'])
    q = provider.query()

    for criterion in query_match['params']:
        (prop_name, prop_value, operation) = _extract_criterion_props(criterion)
        q.has({prop_name: {operation: prop_value}})

    if 'processesUp' in search_data:
        for criterion in search_data['processesUp']:
            (prop_name, prop_value, operation) = _extract_criterion_props(criterion)
            q.is_output_of_process({prop_name: {operation: prop_value}})
            # hack to search all people in labs
            if operation == '=' and prop_name == 'person' and 'term' in criterion:
                children = svs['ontology'].enigma.find_id(criterion['term']).children
                for x in children:
                    q.is_output_of_process({prop_name: {operation: x.term_name}})
                    
        if 'searchAllProcessesUp' in search_data:
            if search_data['searchAllProcessesUp'] == True:
                q.search_all_up(True)
        if 'searchAllProcessesDown' in search_data:
            if search_data['searchAllProcessesDown'] == True:
                q.search_all_down(True)

    # Do processesDown
    if 'processesDown' in search_data:
        for criterion in search_data['processesDown']:
            (prop_name, prop_value, operation) = _extract_criterion_props(criterion)
            q.is_input_of_process({prop_name: {operation: prop_value}})

    # Do connectsUpTo
    if 'connectsUpTo' in search_data:
        connects_up_to = search_data['connectsUpTo']
        params = {}
        for criterion in connects_up_to['params']:
            (prop_name, prop_value, operation) = _extract_criterion_props(criterion)
            params[prop_name] = {operation: prop_value}

        q.linked_up_to(connects_up_to['dataModel'],  params )

    # Do connectsDownTo
    if 'connectsDownTo' in search_data:
        connects_down_to = search_data['connectsDownTo']
        params = {}
        for criterion in connects_down_to['params']:
            (prop_name, prop_value, operation) = _extract_criterion_props(criterion)
            params[prop_name] = {operation: prop_value}

        q.linked_down_to(connects_down_to['dataModel'],  params )

    # do immediate parent
    if 'parentProcesses' in search_data:
        q.immediate_parent(search_data['parentProcesses'])

    # do the search
    res_df = q.find().to_df()
    return res_df

@app.route('/coral/plotly_data', methods=['POST'])
@auth_required
def coral_plotly_data():
    query = request.json
    try:
        rs = _get_plot_data(query)

        # Build layout
        layout = {
            'width': 800,
            'height': 600,
            'title': query['config']['title'],
            **query['plotly_layout']
        }
        if 'x' in query['config']:
            if query['config']['x']['show_title']:
                layout['xaxis'] = {
                'title': query['config']['x']['title']  
                }

        if 'y' in query['config']:
            if query['config']['y']['show_title']:
                layout['yaxis'] = {
                'title': query['config']['y']['title']  
                }

        # Build layout
        data = []
        plot_type = query['plotly_trace'].get('type')
        if plot_type == 'heatmap':
            trace = {
                'x': rs['x'],
                'y': rs['y'],
                'z': rs['z'],
                **query['plotly_trace']             
            }        
            data.append(trace)        
        else:
            if 'z' in rs:
                for zindex, zval in enumerate(rs['z']):
                    trace = {
                        'x': rs['x'][zindex] if query['data']['x'] == 'D' else rs['x'],
                        'y': rs['y'][zindex] if query['data']['y'] == 'D' else rs['y'],
                        'name': zval,
                        **query['plotly_trace']            
                    }
                    data.append(trace)
            else:
                trace = {
                    'x': rs['x'],
                    'y': rs['y'],
                    **query['plotly_trace']             
                }        
                data.append(trace)

        return _ok_response({
                'layout': layout,
                'data': data
            })

    except Exception as e:
        return _err_response(e)

@app.route('/coral/plot_data', methods=['POST'])
@auth_required
def coral_plot_data():
    try:
        res = _get_plot_data(request.json)
        return _ok_response(res)
    except Exception as e:
        return _err_response(e)

def _build_dim_labels(dim, pattern):
    labels = []
    for i in range(dim.size):
        label = pattern
        for vi, dvar in enumerate(dim.vars):
            vi += 1
            label = re.sub(r'#V%s'%vi, str(dvar.values[i]), label )
        labels.append(label)
    return labels


@app.route('/coral/plot_data_test', methods=['POST'])
@auth_required
def coral_plot_data_test():
    query = request.json
    bp = dp._get_type_provider('Brick')
    # brick_id = query['objectId']
    # br = bp.load(brick_id)  
    br = bp.load('Brick0000003')  
    # br = bp.load('Brick0000023')  
    br.mean(br.dims[2])     

    res = {}
    # axes = list(query['data'].keys())
    # for axis in axes:
    #     dimIndex = query['data'][axis]
    #     if type(dimIndex) is int:

    x = br.dims[0].vars[0].values.tolist()
    y = br.data_vars[0].values.tolist()
    z = []  
    for i in range(br.dims[1].size):
        label = ''
        for dvar in br.dims[1].vars:
            label = label + str(dvar.values[i]) + '; ' 
        z.append(
            label
        )

    res = {
        'x' : x,
        'y': y,
        'z' : z
    }
    return  json.dumps({'results': res})


def _extract_criterion_props(criterion):
    prop_name = criterion['attribute']
    prop_value = criterion['keyword']
    scalar_type = criterion['scalarType']
    operation = criterion['matchType']

    # update value
    if scalar_type == 'int':
        prop_value = int(prop_value)
    elif scalar_type == 'float':
        prop_value = float(prop_value)   
    return (prop_name, prop_value, operation)           


@app.route('/coral/search', methods=['POST'])
@auth_ro_required
def coral_search():
    try:
        search_data = request.json
        # Do queryMatch
        query_match = search_data['queryMatch']
        provider = dp._get_type_provider(query_match['dataModel'])
        q = provider.query()

        s = pprint.pformat(search_data)
        sys.stderr.write('search_data = '+s+'\n')

        (JSON, TSV) = range(2)
        return_format = JSON
        if 'format' in search_data and search_data['format'] == 'TSV':
            return_format = TSV

        if query_match['dataModel'] == 'Brick' and query_match['dataType'] != 'NDArray':
            q.has({'data_type': {'=': query_match['dataType']}})

        for criterion in query_match['params']:
            (prop_name, prop_value, operation) = _extract_criterion_props(criterion)
            q.has({prop_name: {operation: prop_value}})

        # Do processesUp
        if 'processesUp' in search_data:
            for criterion in search_data['processesUp']:
                (prop_name, prop_value, operation) = _extract_criterion_props(criterion)
                q.is_output_of_process({prop_name: {operation: prop_value}})
                # hack to search all people in labs
                if operation == '=' and prop_name == 'person' and 'term' in criterion:
                    children = svs['ontology'].enigma.find_id(criterion['term']).children
                    for x in children:
                        q.is_output_of_process({prop_name: {operation: x.term_name}})
                    
            if 'searchAllProcessesUp' in search_data:
                if search_data['searchAllProcessesUp'] == True:
                    q.search_all_up(True)
            if 'searchAllProcessesDown' in search_data:
                if search_data['searchAllProcessesDown'] == True:
                    q.search_all_down(True)

        # Do processesDown
        if 'processesDown' in search_data:
            for criterion in search_data['processesDown']:
                (prop_name, prop_value, operation) = _extract_criterion_props(criterion)
                q.is_input_of_process({prop_name: {operation: prop_value}})

        # Do connectsUpTo
        if 'connectsUpTo' in search_data:
            connects_up_to = search_data['connectsUpTo']
            params = {}
            for criterion in connects_up_to['params']:
                (prop_name, prop_value, operation) = _extract_criterion_props(criterion)
                params[prop_name] = {operation: prop_value}

            q.linked_up_to(connects_up_to['dataModel'],  params )

        # Do connectsDownTo
        if 'connectsDownTo' in search_data:
            connects_down_to = search_data['connectsDownTo']
            params = {}
            for criterion in connects_down_to['params']:
                (prop_name, prop_value, operation) = _extract_criterion_props(criterion)
                params[prop_name] = {operation: prop_value}

            q.linked_down_to(connects_down_to['dataModel'],  params )

        # do immediate parent
        if 'parentProcesses' in search_data:
            q.immediate_parent(search_data['parentProcesses'])

        # do the search
        res_df = q.find().to_df()
        if return_format==JSON:
            # remove term ids from result
            term_cols = []
            for column in res_df.columns:
                if column.endswith('_term_id'):
                    col = column[:-8]
                    if (col+'_term_name') in res_df.columns:
                        term_cols.append(column)
            if len(term_cols) > 0:
                res_df.drop(columns=term_cols, inplace=True)
                col_map = {}
                for column in term_cols:
                    col = column[:-8]
                    col_map[col+'_term_name'] = col
                res_df.rename(columns=col_map, inplace=True)
            # remove empty columns from search results
            empty_cols = []
            #for column in res_df.columns:
                #if len(res_df[column].value_counts())==0:
                #empty_cols.append(column)
            if len(empty_cols) > 0:
                res_df.drop(columns=empty_cols, inplace=True)
            # return result as json table
            res = res_df.to_json(orient="table", index=False)
        else: # TSV
            res = res_df.to_csv(sep='\t')
        # return  json.dumps( {'res': res} )
        return res
    except Exception as e:
        return _err_response(e,traceback=True)

@app.route("/coral/search_operations", methods=['GET'])
@auth_required
def coral_search_operations():
    # '=':  FILTER_EQ,
    # '==': FILTER_EQ,
    # 'eq': FILTER_EQ,
    # '>':  FILTER_GT,
    # 'gt': FILTER_GT,
    # '<':  FILTER_LT,
    # 'lt': FILTER_LT,
    # '>=': FILTER_LTE,
    # 'gte':FILTER_LTE,
    # '<=': FILTER_LTE,
    # 'lte':FILTER_LTE,
    # 'fulltext': FILTER_FULLTEXT,
    # 'match': FILTER_FULLTEXT,
    # 'like': FILTER_FULLTEXT,
    # 'in': FILTER_IN    

    res = ['=','>','<','>=','<=','like']
    return  json.dumps({'results': res})

@app.route("/coral/plot_types", methods=['GET'])
@auth_required
def coral_plot_types():
    fname = cns['_PLOT_TYPES_FILE']
    try:
        plot_types = json.loads(open(fname).read())['plot_types']
    except Exception as e:
        return _err_response(e)
        
    return _ok_response(plot_types)

@app.route("/coral/report_plot_data/<report_id>", methods=['GET'])
@auth_required
def coral_report_plot_data(report_id):
    reports_map = {
        'report1': 'brick_types',
        'report2': 'process_campaigns'
    }

    try:
        report = getattr(svs['reports'], reports_map[report_id])
        title = report.name
        x = report.values(0)
        y = report.counts

        # Build layout
        layout = {
            # 'width': 800,
            # 'height': 600,
            'title': title
        }
        data = [{
            'x': x,
            'y': y,
            'type': 'bar'
        }]

        return _ok_response({
                'layout': layout,
                'data': data
            })

    except Exception as e:
        return _err_response(e)


@app.route("/coral/reports", methods=['GET'])
@auth_required
def coral_reports():

    reports = [
        {
            'name': 'Data Uploaded by Category',
            'id': 'brick_types'
        },
        {
            'name': 'Data Sorted by Dimensionality',
            'id': 'brick_dim_types'
        },
        {
            'name': 'Data Sorted by Dimension Type',
            'id': 'brick_data_var_types'
        },
        {
            'name': 'Data Sorted by Process used to Generate Data',
            'id': 'process_types'
        },
        {
            'name': 'Data Uploaded by Lab & Person',
            'id': 'process_persons'
        },
        {
            'name': 'Data Uploaded by Campaign',
            'id': 'process_campaigns'
        }
    ]        
    return _ok_response(reports)

@app.route("/coral/reports/<id>", methods=['GET'])
@auth_required
def coral_report(id):
    try:
        report = getattr(svs['reports'], id)
        df = report.to_df()
        df.columns = ['Category', 'Term ID', 'Count']
        res = df.head(n=1000).to_json(orient="table", index=False)
    except Exception as e:
        return _err_response(e)

    return  _ok_response(res)

@app.route("/coral/filters", methods=['GET'])
@auth_required
def coral_filters():
    reports = svs['reports']

    df_campaign = reports.process_campaigns.to_df()
    df_persons = reports.process_persons.to_df()
    res = [
        {
            'categoryName': 'ENIGMA Campaigns',
            'items': _get_category_items(df_campaign, 'campaign' )
        },
        {
            'categoryName': 'ENIGMA Labs/People',
            'items': _get_category_items(df_persons, 'person')
        },
    ]
    # s = pprint.pformat(res)
    # return s
    return _ok_response(res)

def _get_category_items(process_stat_df, attr):
    term_ids = []
    for _, row in process_stat_df.sort_values('Term Name').iterrows():
        term_ids.append(row['Term ID'])
    term_ids_hash = svs['ontology'].enigma.find_ids_hash(term_ids)
    res = []
    # hack to sort labs before people:
    for term_id in sorted(term_ids,
                          key=lambda x:'000'+term_ids_hash[x].term_name if term_ids_hash[x].term_name.endswith(' Lab') else term_ids_hash[x].term_name):
        res.append(
            {
                'name': term_ids_hash[term_id].term_name,
                'queryParam': {
                    'attribute': attr,
                    'matchType':  '=' ,
                    'keyword': term_ids_hash[term_id].term_name,
                    'term': term_ids_hash[term_id].term_id,
                    'scalarType': 'term'
                }
            }
        )
    return res

# Test version
@app.route('/coral/types_stat', methods=['GET','POST'])
@auth_required
def coral_type_stat():
    arango_service = svs['arango_service']

    # query = request.json
    # request = [
    #     {
    #         'attribute': '',
    #         'matchType' '',
    #         'keyword': '',
    #         'scalarType': ''
    #     },
    # ]
    
    # Core types
    stat_type_items = []
    type_defs = svs['indexdef'].get_type_defs(category=TYPE_CATEGORY_STATIC)
    for td in type_defs:
        if td.name == 'ENIGMA':
            continue
        # sys.stderr.write('name '+td.name+'\n')
        stat_type_items.append(
            {
                'name': td.name,
                'count': arango_service.get_core_type_count( '%s%s' %(TYPE_CATEGORY_STATIC, td.name)),
                'queryMatch': {
                    'dataType': td.name,
                    'dataModel': td.name,
                    'params': [],
                    'category': TYPE_CATEGORY_STATIC
                }
            }            
        )
    stat_type_items.sort(key=lambda x: x['name'])        

    # Dynamic types
    dyn_type_items = []
    rows = arango_service.get_brick_type_counts([],[])
    # sys.stderr.write('rows: '+str(rows)+'\n')
    # sys.stderr.write('len: '+str(len(rows))+'\n')
    # sys.stderr.write('type: '+str(type(rows))+'\n')
    # Note: awkward code below works around https://github.com/ArangoDB-Community/pyArango/issues/160
    # can't do 'for row in rows:' because query returns infinite empty lists
    for i in range(len(rows)):
        row = rows[i]
        # sys.stderr.write('row: '+str(row)+'\n')
        dyn_type_items.append(
            {
                'name': row['b_type'],
                'count': row['b_count'],
                'queryMatch': {
                    'dataType': row['b_type'],
                    'dataModel': 'Brick',
                    'params': [],
                    'category': TYPE_CATEGORY_DYNAMIC
                }
            }            
        )    
        
    # bp = dp._get_type_provider('Brick')
    # for dt_name in bp.type_names():

    #     dyn_type_items.append(
    #         {
    #             'name': dt_name,
    #             'count': random.randint(0,1000),
    #             'queryMatch': {
    #                 'dataType': dt_name,
    #                 'dataModel': 'Brick',
    #                 'params': [],
    #                 'category': TYPE_CATEGORY_DYNAMIC
    #             }
    #         }            
    #     )


    dyn_type_items.sort(key=lambda x: x['name'])        


    res = {
        'core_types' : {
            'items': stat_type_items
        },
        'dynamic_types': {
            'items': dyn_type_items
        }
    }

    return  _ok_response(res)

# for (relative) line thickness in graphs
def line_thickness(n):
    return int(round(math.log10(n)))+1

# assign x, y to all static and intermediate nodes.
# just assign y to dynamic nodes, and don't process any of their children
def assign_xy_static(nodes, usedPos, i, x, y):
    sys.stderr.write('axys '+str(i)+' '+str(x)+' '+str(y)+' '+str(nodes[i]['name'])+' '+str(nodes[i]['category'])+'\n')
    # skip if already done
    if 'y' in nodes[i]:
        # sys.stderr.write('already assigned y to '+str(nodes[i]['name'])+'\n')
        return
    # assign positions
    nodes[i]['y'] = y
    if nodes[i]['category'] == TYPE_CATEGORY_DYNAMIC and 'isParent' not in nodes[i]:
        return
    elif 'isParent' not in nodes[i]:
        nodes[i]['x'] = x
    if not 'children' in nodes[i]:
        # sys.stderr.write('no children for node '+str(nodes[i]['name'])+'\n')
        return
    # do children of static/intermediate nodes
    for c in nodes[i]['children']:
        if 'y' in nodes[c]:
            continue
        dX = 100
        dY = 100
        if 'dynamic' in nodes[c]:
            assign_xy_static(nodes, usedPos, c, x, y)
            continue
        else:
            # sys.stderr.write('new static '+str(nodes[c]['name'])+'\n')
            proposedY = y+dY
            proposedX = x
            pos = str(int(proposedX))+','+str(int(proposedY))
            # sys.stderr.write('pos '+pos+'\n')
            direction = 1
            while (pos in usedPos):
                proposedX += direction * dX
                pos = str(int(proposedX))+','+str(int(proposedY))
                # sys.stderr.write('pos '+pos+'\n')
                direction = (abs(direction)+1) * int(np.sign(direction)) * -1
            usedPos[pos] = True
            assign_xy_static(nodes, usedPos, c, proposedX, proposedY)

# fix cases where A->B->C and A->C, where all have the same x
# ignore x requirement for now, bc children tend to be approximately vertical
def reposition_static(nodes, edges, usedPos):
    for a in nodes:
        if 'unused' in a or 'children' not in a or 'x' not in a or 'dynamic' in a:
            continue
        for i in a['children']:
            b = nodes[i]
            if 'x' not in b or 'y' not in b or 'dynamic' in b or b['index'] == a['index']:
                continue
            for j in b['children']:
                c = nodes[j]
                if 'x' not in c or b['index'] == c['index']:
                    continue
                sys.stderr.write('checking '+str(a['name'])+' '+str(b['name'])+' '+str(c['name'])+'\n')
                for e in edges:
                    # look for A->C edge
                    if e['source']==a['index'] and e['target']==c['index']:
                        sys.stderr.write('abc '+str(a['name'])+' '+str(b['name'])+' '+str(c['name'])+'\n')
                        # move B
                        dX = 100
                        x = b['x'] + dX
                        y = b['y']
                        pos = str(int(x))+','+str(int(y))
                        while pos in usedPos:
                            x += dX
                            pos = str(int(x))+','+str(int(y))
                        usedPos[pos] = True
                        b['x'] = x
                        break

def reposition_intermediate_nodes(nodes):
    for n in nodes:
        if n['category'] is False and 'unused' not in n and 'parents' in n and 'children' in n:
            minX = False
            minY = False
            maxX = False
            maxY = False
            nX = 0
            nY = 0
            totalX = 0
            totalY = 0
            for i in n['parents']:
                if 'x' in nodes[i]:
                    totalX += nodes[i]['x']
                    nX += 1
                    if minX is False or nodes[i]['x'] < minX:
                        minX = nodes[i]['x']
                    if minX is False or nodes[i]['x'] > maxX:
                        maxX = nodes[i]['x']
                if 'y' in nodes[i]:                    
                    totalY += nodes[i]['y']
                    nY += 1
                    if minY is False or nodes[i]['y'] > maxY:
                        maxY = nodes[i]['y']
                    if minY is False or nodes[i]['y'] < minY:
                        minY = nodes[i]['y']

            # average position of parents
            if minX is not False:
                n['x'] = totalX / nX
            if minY is not False:
                n['y'] = totalY / nY

            minX = False
            minY = False
            maxX = False
            maxY = False
            nX = 0
            nY = 0
            totalX = 0
            totalY = 0
            for i in n['children']:
                if 'x' in nodes[i]:
                    totalX += nodes[i]['x']
                    nX += 1
                    if minX is False or nodes[i]['x'] < minX:
                        minX = nodes[i]['x']
                    if minX is False or nodes[i]['x'] > maxX:
                        maxX = nodes[i]['x']
                if 'y' in nodes[i]:                    
                    totalY += nodes[i]['y']
                    nY += 1
                    if minY is False or nodes[i]['y'] > maxY:
                        maxY = nodes[i]['y']
                    if minY is False or nodes[i]['y'] < minY:
                        minY = nodes[i]['y']
                        
            # average with average position of children
            if minX is not False:
                # n['x'] = (minX + maxX) / 2
                n['x'] = int((totalX / nX + n['x'])/2.0)
            if minY is not False:
                # n['y'] = (minY + maxY) / 2
                n['y'] = int((totalY / nY + n['y'])/2.0)

def assign_xy_dynamic(nodes, usedPos):
    # put dynamic nodes on left or right side, depending on where their
    # parents are relative to the average at that Y level
    dX = 100
    for repeat in range(2): # do it twice to catch intermediate nodes
        for n in nodes:
            # sys.stderr.write('axyd '+str(n['index'])+' '+str(n['name'])+' '+str(n['category'])+'\n')
            if 'dynamic' in n and 'y' in n and 'x' not in n:
                y = n['y']

                # calculate average static x near this y
                avgX = 0
                nX = 0
                for n2 in nodes:
                    if n2['category'] == TYPE_CATEGORY_STATIC and 'unused' not in n2 and 'y' in n2 and 'x' in n2:
                        if n2['y'] >= y-150 and n2['y'] <= y+150:
                            avgX += n2['x']
                            nX += 1
                
                            if nX > 0:
                                avgX /= nX

                # arrange x based on which side of x is average
                direction = 0
                for i in n['parents']:
                    if 'x' in nodes[i]:
                        parentX = nodes[i]['x']
                        if parentX > avgX:
                            direction = 1
                        else:
                            direction = -1
                if direction != 0:
                    x = parentX + direction * dX
                    pos = str(int(x))+','+str(int(y))
                    # sys.stderr.write('pos '+pos+'\n')
                    while pos in usedPos:
                        x += direction * dX
                        pos = str(int(x))+','+str(int(y))
                        # sys.stderr.write('pos '+pos+'\n')
                    usedPos[pos] = True
                    n['x'] = x
            elif 'dynamic' in n and 'y' not in n:
                sys.stderr.write('error - dynamic but no y\n')
                sys.stderr.write('parents are '+', '.join(str(x) for x in n['parents'])+'\n')

# use NetworkX to lay out nodes, spring layout
def reposition_spring(nodes, edges, k):
    G = nx.Graph()
    G_fixed = []
    G_pos = {}
    for n in nodes:
        if not 'unused' in n:
            G.add_node(n['index'])
            if 'x' in n and 'y' in n:
                G_pos[n['index']] = (n['x'], n['y'])
                if n['category'] == TYPE_CATEGORY_STATIC:
                    G_fixed.append(n['index'])
    for e in edges:
        G.add_edge(e['source'], e['target'], weight=e['thickness'])
    # sys.stderr.write('graph '+str(nx.node_link_data(G))+'\n')
    nx.nx_agraph.write_dot(G, "/tmp/graph0.dot")
    pos = nx.spring_layout(G, pos=G_pos, fixed=G_fixed, k=k, seed=1)
    for index, xy in pos.items():
        # sys.stderr.write('nx '+str(index)+' '+str(nodes[index]['name'])+' '+str(nodes[index]['category'])+'\n')
        if 'x' not in nodes[index]:
            nodes[index]['x'] = -1
        if 'y' not in nodes[index]:
            nodes[index]['y'] = -1
        pos = str(nodes[index]['x'])+','+str(nodes[index]['y'])+' -> '+str(int(xy[0]))+','+str(int(xy[1]))
        # sys.stderr.write('pos '+pos+'\n')
        nodes[index]['x'] = int(xy[0])
        nodes[index]['y'] = int(xy[1])

# use NetworkX to lay out nodes, using graphviz neato
def reposition_graphviz(nodes, edges, args):
    G = nx.Graph()
    for n in nodes:
        if not 'unused' in n:
            label = str(n['name'])
            if '<br>' in label:
                label = label[0:label.index('<br>')]
            if 'x' in n and 'y' in n:
                if n['category'] == TYPE_CATEGORY_STATIC:
                    static = '!'
                else:
                    static = ''
                G.add_node(n['index'], label=label, pos=str(n['x'])+','+str(n['y'])+static)
            else:
                G.add_node(n['index'], label=label)
    for e in edges:
        G.add_edge(e['source'], e['target'])
    # sys.stderr.write('graph '+str(nx.node_link_data(G))+'\n')
    # nx.nx_agraph.write_dot(G, "/tmp/graph3.dot")
    pos = nx.nx_agraph.graphviz_layout(G, prog='neato', args=args)
    # re-scale static nodes back to where they started out
    minX = False
    minY = False
    dX = False
    dY = False
    scaleX = False
    scaleY = False
    for index, xy in pos.items():
        if nodes[index]['category'] == TYPE_CATEGORY_STATIC and 'x' in nodes[index] and 'y' in nodes[index]:
            if dX is False:
                dX = nodes[index]['x'] - xy[0]
                x1 = nodes[index]['x']
            elif (abs(nodes[index]['x'] - x1) > 10) and scaleX is False:
                x2 = nodes[index]['x']
                scaleX = (xy[0] - x1 + dX) / (x2 - x1)
                # sys.stderr.write('x1 '+str(x1)+' x2 '+str(x2)+' dx '+str(dX)+' '+str(xy[0])+'\n')
            if minX is False or nodes[index]['x'] < minX:
                minX = nodes[index]['x']
                dX = nodes[index]['x'] - xy[0]
            if dY is False:
                dY = nodes[index]['y'] - xy[1]
                y1 = nodes[index]['y']
            elif (abs(nodes[index]['y'] - y1) > 10) and scaleY is False:
                y2 = nodes[index]['y']
                scaleY = (xy[1] - y1 + dY) / (y2 - y1)
            if minY is False or nodes[index]['y'] < minY:
                minY = nodes[index]['y']
                dY = nodes[index]['y'] - xy[1]
    if scaleY is False:
        scaleY = 1
    if scaleX is False:
        scaleX = scaleY
    if dX is False:
        dX = 0
        minX = 0
    if dY is False:
        dY = 0
        minY = 0
    # sys.stderr.write('minX '+str(minX)+' scaleX '+str(scaleX)+' dx '+str(dX)+'\n')
    # rescale all nodes as the static nodes were scaled
    for index, xy in pos.items():
        if nodes[index]['category'] != TYPE_CATEGORY_STATIC:
            # sys.stderr.write('gv '+str(index)+' '+str(nodes[index]['name'])+' '+str(nodes[index]['category'])+'\n')
            if 'x' not in nodes[index]:
                nodes[index]['x'] = -1
            if 'y' not in nodes[index]:
                nodes[index]['y'] = -1
            # pos = str(nodes[index]['x'])+','+str(nodes[index]['y'])+' -> '+str(int((xy[0] + dX - minX) / scaleX + minX + 0.5))+','+str(int((xy[1] + dY - minY) / scaleY + minY))
            # sys.stderr.write('pos '+pos+'\n')
            nodes[index]['x'] = int((xy[0] + dX - minX) / scaleX + minX)
            nodes[index]['y'] = int((xy[1] + dY - minY) / scaleY + minY)

# rescale both axes so left/top position is 0
# considered changing longest/shortest edge
def rescale_xy(nodes, edges):
    minX = False
    minY = False
    # maxDX = False
    # maxDY = False
    # minDX = False
    # minDY = False
    for n in nodes:
        if 'x' in n and 'y' in n and not 'unused' in n:
            if minX is False or n['x'] < minX:
                minX = n['x']
            if minY is False or n['y'] < minY:
                minY = n['y']
    # for e in edges:
    # dX = abs(nodes[e['source']]['x'] - nodes[e['target']]['x'])
    # dY = abs(nodes[e['source']]['y'] - nodes[e['target']]['y'])
    # if maxDX is False or dX > maxDX:
    # maxDX = dX
    # if maxDY is False or dY > maxDY:
    # maxDY = dY
    # if minDX is False or dX < minDX:
    # minDX = dX
    # if minDY is False or dY < minDY:
    # minDY = dY
    for n in nodes:
        if 'x' in n and 'y' in n and not 'unused' in n:
            n['x'] = int(n['x'] - minX)
            n['y'] = int(n['y'] - minY)

# if nodes are too close, stretch edges to avoid collisions
def stretch_avoid_collisions(nodes, edges):
    # how much overlap is needed to move?
    olapX = 90
    olapY = 40
    for repeat in range(3): # multiple cycles to avoid secondary effects
        for n1 in nodes:
            if 'unused' in n1 or not 'x' in n1 or not 'y' in n1 or n1['category'] != TYPE_CATEGORY_DYNAMIC:
                continue
            # figure out closest intersection with other nodes
            hasOverlap = True
            while (hasOverlap):
                hasOverlap = False
                for n2 in nodes:
                    if 'unused' in n2 or not 'x' in n2 or not 'y' in n2 or n1['index']==n2['index']:
                        continue
                    dX = abs(n1['x']-n2['x'])
                    dY = abs(n1['y']-n2['y'])
                    # dist = math.sqrt(dX**2 + dY**2)
                    # sys.stderr.write('dist '+str(n1['name'])+' '+str(n2['name'])+' '+str(dist)+' '+str(dX)+' '+str(dY)+'\n')
                    if (dY < olapY) and (dX < olapX):
                        hasOverlap = True
                        break
                if hasOverlap:
                    # push n1 further out along edge from parent
                    # sys.stderr.write('OVERLAP '+str(n1['name'])+' '+str(n2['name'])+' '+str(dX)+' '+str(dY)+'\n')
                    for e in edges:
                        if e['target'] != n1['index'] or e['source'] == n1['index']:
                            continue
                        n3 = nodes[e['source']]
                        # calculate distance from source
                        dX2 = n1['x']-n3['x']
                        dY2 = n1['y']-n3['y']
                        # sys.stderr.write('SOURCE '+str(n3['name'])+' '+str(dX2)+' '+str(dY2)+'\n')
                        # move further along that direction, at least 10 units
                        moves = 10
                        dX3 = moves * (dX2 / (abs(dX2) + abs(dY2)))
                        dY3 = moves * (dY2 / (abs(dX2) + abs(dY2)))
                        n1['x'] += dX3
                        n1['y'] += dY3
                        # if cluster node, move kids as well
                        if 'isParent' in n1:
                            for i in n1['children']:
                                n4 = nodes[i]
                                if 'x' in n4 and 'y' in n4:
                                    n4['x'] += dX3
                                    n4['y'] += dY3
                        break
            # make positions integers again
            n1['x'] = int(n1['x'])
            n1['y'] = int(n1['y'])
            if 'isParent' in n1:
                for i in n1['children']:
                    n4 = nodes[i]
                    if 'x' in n4 and 'y' in n4:
                        n4['x'] = int(n4['x'])
                        n4['y'] = int(n4['y'])
            
# for types graph on front page
@app.route('/coral/types_graph', methods=['GET','POST'])
@auth_ro_required
def coral_type_graph():
    arango_service = svs['arango_service']

    # load filters
    query = request.json
    s = pprint.pformat(query)
    sys.stderr.write('query = '+s+'\n')
    filterCampaigns = set()
    filterPersonnel = set()
    filtering = False
    if query is not None:
        for q in query:
            if q['attribute'] == 'campaign':
                filterCampaigns.add(q['term'])
                filtering = True
            elif q['attribute'] == 'person':
                filterPersonnel.add(q['term'])                
                filtering = True
                # expand labs to all people in the lab
                children = svs['ontology'].enigma.find_id(q['term']).children
                for x in children:
                    filterPersonnel.add(x.term_id)
            else:
                return _err_response('unparseable query '+s)

    cacheKey = "types_graph_"+str(filterCampaigns)+str(filterPersonnel)
    # if cacheKey in cache:
    #    sys.stderr.write('cache hit '+cacheKey+'\n')
    #    return  _ok_response(cache[cacheKey])
    #else:
    #    sys.stderr.write('cache miss '+cacheKey+'\n')

    # s = pprint.pformat(filterCampaigns)
    # sys.stderr.write('campaigns = '+s+'\n')
    # s = pprint.pformat(filterPersonnel)
    # sys.stderr.write('personnel = '+s+'\n')
    # sys.stderr.write('filtering = '+str(filtering)+'\n')

    # map names and indices back to nodes
    nodeMap = {}

    # Core types
    nodes = []
    index=0
    if not filtering:
        type_defs = svs['indexdef'].get_type_defs(category=TYPE_CATEGORY_STATIC)
        for td in type_defs:
            if not td.for_provenance:
                continue
            count = arango_service.get_core_type_count( '%s%s' %(TYPE_CATEGORY_STATIC, td.name))
            if count==0:
                continue
            nodes.append(
                {
                    'index': index,
                    'category': TYPE_CATEGORY_STATIC,
                    'name': td.name,
                    'dataModel': td.name,
                    'dataType': td.name,
                    'count': count
                }
            )
            # sys.stderr.write('added static node '+td.name+'\n')
            nodeMap[td.name] = nodes[index]
            nodeMap[index] = nodes[index]
            index+=1

    # Dynamic types and processes
    rows = arango_service.get_process_type_count(filterCampaigns=filterCampaigns, filterPersonnel=filterPersonnel)
    edgeTuples = dict()
    # Note: awkward code below works around https://github.com/ArangoDB-Community/pyArango/issues/160
    # can't do 'for row in rows:' because query returns infinite empty lists
    for i in range(len(rows)):
        row = rows[i]
        # sys.stderr.write('row: '+str(row)+'\n')
        key = ''
        newFromTypes = set()
        newFromIds = set()
        froms = row['from'].split(',')
        for fr in froms:
            elements = fr.split('/')
            newFromIds.add(fr)
            if elements[0] not in newFromTypes:
                newFromTypes.add(elements[0])
                key += elements[0]+'+'
        key = key[:-1]+ '>' # strip trailing +
        newToTypes = set()
        newToIds = set()
        tos = row['to'].split(',')
        for to in tos:
            elements = to.split('/')
            if (elements[0].startswith("DDT_")):
                newKey = "DDT_"+elements[2]
            else:
                newKey = elements[0]
            newToIds.add(newKey+"/"+elements[1])
            if newKey not in newToTypes:
                newToTypes.add(newKey)
                key += newKey+"+"
        key = key[:-1] # strip trailing +
        if key in edgeTuples:
            edgeTuples[key]['num'] += 1
            fromIds = edgeTuples[key]['from']
            toIds = edgeTuples[key]['to']
            procs = edgeTuples[key]['proc']
            fromIds.update(newFromIds)
            toIds.update(newToIds)
            procs.add(row['pname'])
        else:
            edgeTuples[key] = dict()
            edgeTuples[key]['num'] = 1
            edgeTuples[key]['from'] = newFromIds
            edgeTuples[key]['to'] = newToIds
            edgeTuples[key]['proc'] = set()
            edgeTuples[key]['proc'].add(row['pname'])
            edgeTuples[key]['in_filter'] = False
        if filtering:
            if row['in_filter']:
                edgeTuples[key]['in_filter'] = True

    # combine similar elements:
    # must have one process, input, and output in common
    keys = list(edgeTuples.keys())
    for key1 in keys:
        (fromAll1, toAll1) = key1.split('>')
        # if all TOs are DDT_, not eligible for merging
        if not "SDT_" in toAll1:
            continue;
        froms1 = set(fromAll1.split('+'))
        tos1 = set(toAll1.split('+'))
        for key2 in keys:
            if key1 == key2:
                continue
            # check that we didn't already merge them:
            if not key1 in edgeTuples:
                continue
            if not key2 in edgeTuples:
                continue

            # common process?
            if edgeTuples[key1]['proc'].isdisjoint(edgeTuples[key2]['proc']):
                continue

            # parse froms, tos
            (fromAll2, toAll2) = key2.split('>')
            # if all TOs are DDT_, not eligible for merging
            if not "SDT_" in toAll2:
                continue;
            froms2 = set(fromAll2.split('+'))
            if froms2.isdisjoint(froms1):
                continue
            tos2 = set(toAll2.split('+'))
            if tos2.isdisjoint(tos1):
                continue
            
            # all match; merge them
            # sys.stderr.write('merging key: '+key1+' into '+key2+'\n')
            num = edgeTuples[key1]['num'] + edgeTuples[key2]['num']
            froms = edgeTuples[key1]['from']
            froms.update(edgeTuples[key2]['from'])
            tos = edgeTuples[key1]['to']
            tos.update(edgeTuples[key2]['to'])
            procs = edgeTuples[key1]['proc']
            procs.update(edgeTuples[key2]['proc'])
            inFilter = edgeTuples[key1]['in_filter'] | edgeTuples[key2]['in_filter']
            del edgeTuples[key1]
            del edgeTuples[key2]
            # add new key
            froms1.update(froms2)
            tos1.update(tos2)
            key = '+'.join(froms1)+'>'+'+'.join(tos1)
            edgeTuples[key] = dict()
            edgeTuples[key]['num'] = num
            edgeTuples[key]['from'] = froms
            edgeTuples[key]['to'] = tos
            edgeTuples[key]['proc'] = procs
            edgeTuples[key]['in_filter'] = inFilter

    # process edges from keys, adding new DDT_ nodes, and SDT_ nodes if filtering
    edges = []
    staticEdges = []
    for key in edgeTuples.keys():
        newEdges = []
        # sys.stderr.write('key: '+key+'\n')
        (fromAll, toAll) = key.split('>')
        if filtering:
            # add SDT nodes if not present
            nn = fromAll.split('+') + toAll.split('+')
            for n in nn:
                if n.startswith('SDT_'):
                    n = n[4:]
                    if n not in nodeMap:
                        sys.stderr.write('adding static node '+n+'\n')
                        nodes.append(
                            {
                                'index': index,
                                'category': TYPE_CATEGORY_STATIC,
                                'name': n,
                                'dataModel': n,
                                'dataType': n,
                                'count': 0,
                                'ids': set()
                            }
                        )
                        nodeMap[n] = nodes[index]
                        nodeMap[index] = nodes[index]
                        index+=1

        # don't show ddt outbound (e.g., computational results) in graph
        if "DDT_" in fromAll:
            continue
        froms = fromAll.split('+')
        tos = toAll.split('+')
        intermed = 0
        if len(froms)>1 or len(tos)>1:
            # make intermediate node
            intermed = index
            sys.stderr.write('adding intermediate node\n')
            nodes.append(
                {
                    'index': intermed,
                    'category': False,
                    'name': False,
                    'count': 0
                })
            index += 1
        linkText = str(edgeTuples[key]['num'])+' '+', '.join(edgeTuples[key]['proc'])
        totalThickness = line_thickness(edgeTuples[key]['num'])
        for i in range(len(froms)):
            fr = froms[i]
            num = len(edgeTuples[key]['from'])
            totalNum = num
            if (len(froms)>1):
                searchKey = fr+'/'
                num = 0
                for k in edgeTuples[key]['from']:
                    if k.startswith(searchKey):
                        num+=1
                        if filtering:
                            nodes[nodeMap[fr[4:]]['index']]['ids'].add(k)
                thickness = int(round(num/totalNum*totalThickness))
                if (thickness==totalThickness):
                    thickness = totalThickness-1
                if (thickness==0):
                    thickness = 1
            else:
                thickness = totalThickness
                if filtering:
                    nodes[nodeMap[fr[4:]]['index']]['ids'].update(edgeTuples[key]['from'])
                        
            fr = fr[4:]
            if (i==0):
                linkText += '<br>'
            else:
                linkText += ', '
            linkText += str(num)+' '+fr
            
            if (intermed > 0):
                newEdges.append(
                    {
                        'source': nodeMap[fr]['index'],
                        'target': intermed,
                        'thickness': thickness,
                        'in_filter': edgeTuples[key]['in_filter']
                    }
                )

        for i in range(len(tos)):
            to = tos[i]
            num = len(edgeTuples[key]['to'])
            totalNum = num
            if (len(tos)>1):
                searchKey = to+'/'
                num = 0
                for k in edgeTuples[key]['to']:
                    if k.startswith(searchKey):
                        num+=1
                        if filtering and to.startswith('SDT_'):
                            nodes[nodeMap[to[4:]]['index']]['ids'].add(k)
                thickness = int(round(num/totalNum*totalThickness))
                if (thickness==totalThickness):
                    thickness = totalThickness-1
                if (thickness==0):
                    thickness = 1
            else:
                thickness = totalThickness
                if filtering and to.startswith('SDT_'):
                    nodes[nodeMap[to[4:]]['index']]['ids'].update(edgeTuples[key]['to'])

            # if to is DDT, need to add new node for it
            if 'DDT_' in to:
                to = to[4:]
                node_to = index
                sys.stderr.write('adding dynamic node '+to+'\n')
                nodes.append(
                    {
                        'index': node_to,
                        'category': TYPE_CATEGORY_DYNAMIC,
                        'name': to+'<br>Dataset'+('','s')[num>1],
                        'dataModel': 'Brick',
                        'dataType': to,
                        'count': num
                    }
                )
                index += 1
            else:
                to = to[4:]
                node_to = nodeMap[to]['index']
                        
            if (i==0):
                linkText += ' &rarr; '
            else:
                linkText += ', '
            linkText += str(num)+' '+to

            if (intermed == 0):
                intermed = nodeMap[fr]['index']

            e = {
                    'source': intermed,
                    'target': node_to,
                    'thickness': thickness,
                    'in_filter': edgeTuples[key]['in_filter']
                }

            newEdges.append(e)
            if TYPE_CATEGORY_STATIC in to:
                staticEdges.append(e)
            
        # make all new edges have same linkText
        for e in newEdges:
            e['text'] = linkText
            edges.append(e)

    # count objects in static nodes, if filtering
    if filtering:
        for n in nodes:
            if 'ids' in n:
                n['count'] = len(n['ids'])
                del n['ids']

    # if not filtering, find static categories not actually used in provenance
    else:
        unused = set(range(index))
        for e in edges:
            if e['source'] in unused:
                unused.remove(e['source'])
            if e['target'] in unused:
                unused.remove(e['target'])
        for i in unused:
            if not 'isParent' in nodes[i]:
                nodes[i]['unused'] = True
                # sys.stderr.write('unused node '+nodes[i]['name']+'\n')

    # cluster ddt nodes from same sdt
    clusterNodes = []
    clusterEdges = []
    for n in nodes:
        if n['category'] != TYPE_CATEGORY_STATIC:
            continue
        linkedDDTNodes = []
        inFilter = False
        linkedEdges = []
        for e in edges:
            if e['source'] != n['index']:
                continue
            if nodes[e['target']]['category'] != TYPE_CATEGORY_DYNAMIC:
                continue
            linkedDDTNodes.append(e['target'])
            inFilter |= e['in_filter']
            linkedEdges.append(e)
            
        # cluster nodes if there are more than MAX_DYNAMIC_NODES
        MAX_DYNAMIC_NODES = 2
        if len(linkedDDTNodes) > MAX_DYNAMIC_NODES:
            num = 0
            sys.stderr.write('adding cluster node\n')
            newDDTNodes = []
            for i in linkedDDTNodes:
                num += nodes[i]['count']
                nodes[i]['parent'] = index
                newDDTNodes.append(nodes[i])
            # add 'clustered' node
            clusterNodes.append(
                {
                    'index': index,
                    'category': TYPE_CATEGORY_DYNAMIC,
                    'name': 'Datasets',
                    'dataModel': 'Brick',
                    'dataType': 'Dataset',
		    'count': num,
                    'isParent': True
                }
            )
            # move other edges, and collect processes
            procs = []
            for e in linkedEdges:
                e['source'] = index
                pos = e['text'].index('<br>')
                # sys.stderr.write('match: '+e['text'][0:pos]+'\n')
                procs.append(e['text'][0:pos])
                
            # add edge to cluster node
            clusterEdges.append(
                {
                    'source': n['index'],
                    'target': index,
                    'thickness': line_thickness(num),
                    'inFilter': inFilter,
                    'text': ',<br>'.join(procs)
                }
            )

            index += 1

    # add new cluster nodes and edges
    nodes.extend(clusterNodes)
    edges.extend(clusterEdges)

    # provide approximate locations.
    # first, find roots, and reversible direct edges
    roots = set(range(index))
    directEdges = {}
    for e in edges:
         if e['target'] in roots:
             roots.remove(e['target'])
         # check for reversible direct edges
         if e['source'] != e['target']:
             directEdges[str(e['source'])+'-'+str(e['target'])] = e
             if str(e['target'])+'-'+str(e['source']) in directEdges:
                 e['reversible'] = True
                 directEdges[str(e['target'])+'-'+str(e['source'])]['reversible'] = True
    for i in roots:
        nodes[i]['root'] = True
        # sys.stderr.write('root node '+nodes[i]['name']+'\n')

    # make sets of parents/children for all nodes
    for n in nodes:
        if 'unused' not in n:
            n['children'] = set()
            n['parents'] = set()
            # track intermediate nodes that only
            # lead to dynamic nodes
            if n['category'] != TYPE_CATEGORY_STATIC:
                n['dynamic'] = True 
    for e in edges:
        nodes[e['source']]['children'].add(e['target'])
        nodes[e['target']]['parents'].add(e['source'])
        if nodes[e['target']]['category'] == TYPE_CATEGORY_STATIC:
            if 'dynamic' in nodes[e['source']]:
                del nodes[e['source']]['dynamic']

    # do DFS of each root, assigning x and y to static, just y to dynamic:
    usedPos = {}
    x = 0
    for i in roots:
        assign_xy_static(nodes, usedPos, i, x, 0)
        x += 100

    reposition_static(nodes, edges, usedPos)
    reposition_intermediate_nodes(nodes)
    assign_xy_dynamic(nodes, usedPos)
    reposition_intermediate_nodes(nodes)
    for repeat in range(1): # multiple cycles to smooth things out
        reposition_spring(nodes, edges, 100)
        reposition_intermediate_nodes(nodes)
        reposition_graphviz(nodes, edges, '-Ginputscale=120 -Goverlap=false')
        reposition_intermediate_nodes(nodes)
        reposition_graphviz(nodes, edges, '-Gmode=KK -Ginputscale=100 -Goverlap=false')
        reposition_intermediate_nodes(nodes)
        stretch_avoid_collisions(nodes, edges)
    rescale_xy(nodes, edges)
    
    # remove unused properties
    for n in nodes:
        if 'children' in n:
            del n['children']
        if 'parents' in n:
            del n['parents']
        if 'dynamic' in n:
            del n['dynamic']
    
    # remove unused nodes
    if not filtering:
        for n in nodes:
            if 'unused' in n:
                nodes.remove(n)

    # combine everything and return graph
    res = {
        'nodes' : nodes,
        'links' : edges
    }

    # s = pprint.pformat(res,width=999)
    # return s
    cache[cacheKey] = res
    return  _ok_response(res)


@app.route('/coral/dn_process_docs/<obj_id>', methods=['GET'])
@auth_required
def coral_dn_process_docs(obj_id):
    try:
        arango_service = svs['arango_service']
        indexdef = svs['indexdef']

        obj_type = ''
        try:
            obj_type = to_object_type(obj_id)
        except:
            raise ValueError('Wrong object ID format: %s' % obj_id)

        itdef = indexdef.get_type_def(obj_type)
        rows = arango_service.get_dn_process_docs(itdef, obj_id)
        process_docs = _to_process_docs(rows)

        return  _ok_response(process_docs)
    except Exception as e:
        return _err_response(e)


@app.route('/coral/up_process_docs/<obj_id>', methods=['GET'])
@auth_required
def coral_up_process_docs(obj_id):
    try:
        arango_service = svs['arango_service']
        indexdef = svs['indexdef']

        obj_type = ''
        try:
            obj_type = to_object_type(obj_id)
        except:
            raise ValueError('Wrong object ID format: %s' % obj_id)

        itdef = indexdef.get_type_def(obj_type)
        rows = arango_service.get_up_process_docs(itdef, obj_id)
        process_docs = _to_process_docs(rows)

        return _ok_response(process_docs)
    except Exception as e:
        return _err_response(e)


def _to_process_docs(rows):
    typedef = svs['typedef']
    indexdef = svs['indexdef']
    process_docs = []
    # Note: awkward code below works around https://github.com/ArangoDB-Community/pyArango/issues/160
    # can't do 'for row in rows:' because query returns infinite empty lists
    for i in range(len(rows)):
        row = rows[i]
        process = row['process']

        # build docs
        docs = []
        for doc in row['docs']:
            obj_type = to_object_type(doc['_key'])
            itdef = indexdef.get_type_def(obj_type)

            upk = typedef.get_type_def(obj_type).upk_property_def if obj_type != 'Brick' else None
            description = doc[upk.name] if upk else ''

            docs.append({
                'id': doc['_key'],
                'type': obj_type,
                'category': itdef.category,
                'description': description
            })

        process_docs.append({
            'process': {
                'id':process['id'], 
                'process': process['process_term_name'], 
                'person': process['person_term_name'], 
                'campaign': process['campaign_term_name'], 
                'date_start' : process['date_start'], 
                'date_end': process['date_end']
            },
            'docs' : docs
        })
    return process_docs


@app.route('/coral/microtypes', methods=['GET'])
@auth_required
def coral_microtypes():
    try:
        res = []
        term_collection = svs['ontology'].all.find_microtypes()

        # we want these sorted into tree
        term_dict = dict()
        for term in term_collection:
            # sys.stderr.write(term.term_id+"\n")
            term_dict[term.term_id] = term
        
        # store children for each term in a dict
        children = dict()
        for term in term_collection:
            children[term.term_id] = []

        # populate children elements
        for term in term_collection:
            for parent in term.parent_ids:
                try:
                    children[parent].append(term.term_id)
                except KeyError: # requrired because some parents don't exist
                    pass

        # next, print any "root" terms:
        for term in term_collection:
            if (len(term.parent_ids)==0):
                append_with_children(res,children,term_dict,term.term_id)
                
        return _ok_response(res)       
    except Exception as e:
        return _err_response(e)

def append_with_children(res,children,term_dict,term_id):
    try:
        term = term_dict.pop(term_id)
    except KeyError:
        sys.stderr.write("already printed: "+term_id+"\n")
        return
    if term.is_hidden:
        sys.stderr.write("hidden term: "+term.term_id+"\n")
    # don't print hidden and root terms:
    if ((not term.is_hidden) and (len(term.parent_ids)>0)):
        sys.stderr.write("printing term: "+term.term_id+"\n")
        term_desc = term.term_def;
        if (len(term.synonyms) > 0):
            term_desc += ' ['+', '.join(term.synonyms)+']'
        scalar_type = term.microtype_value_scalar_type
        if (term.microtype_value_scalar_type == 'object_ref'):
            scalar_type = 'link to static object'
        elif (term.microtype_value_scalar_type == 'oterm_ref'):
            scalar_type = 'list of choices'
        res.append({
            'term_id': term.term_id,
            'term_name': term.term_name,
            'term_def': term.term_def,
            'term_desc': term_desc,
            'mt_microtype': term.is_microtype,
            'mt_dimension': term.is_dimension,
            'mt_dim_var': term.is_dimension_variable,
            'mt_data_var': term.is_dimension_variable,
            'mt_property': term.is_property,
            'mt_value_scalar_type': scalar_type,
            'mt_parent_term_ids': term.parent_ids
        })
    for child in children[term_id]:
        sys.stderr.write("process child: "+child+"\n")
        append_with_children(res,children,term_dict,child)
    return

@app.route('/coral/core_type_props/<obj_name>', methods=['GET'])
@auth_ro_required
def coral_core_type_props(obj_name):
    """ Gets list of property names as axis options for plotting """
    core_type = svs['typedef'].get_type_def(obj_name)
    response = []
    for field in core_type.property_names:
        property = core_type.property_def(field)
        if (property.units_term_id is not None):
            units_term = svs['ontology'].units.find_id(property.units_term_id)
            response.append(dict(name=property.name,
                                 scalar_type=property.type,
                                 term_id=property.term_id,
                                 units=units_term.term_name,
                                 display_name='%s (%s)' % (property.name, units_term.term_name)
                                ))
        else:
            response.append(dict(name=property.name, display_name=property.name, scalar_type=property.type, term_id=property.term_id))
    return json.dumps({"results": response})
               
@app.route('/coral/core_type_metadata/<obj_id>', methods=['GET','POST'])
@auth_ro_required
def coral_core_type_metadata(obj_id):
    obj_type = ''
    try:
        (JSON, TSV) = range(2)
        return_format = JSON
        if request.method == 'POST':
            query = request.json
            if query is not None and 'format' in query and query['format'] == 'TSV':
                return_format = TSV
        
        sys.stderr.write('obj_id = '+str(obj_id)+'\n')
        obj_type = to_object_type(obj_id)
        doc = dp.core_types[obj_type].find_one({'id':obj_id})
        if return_format == JSON:
            res = []
            for prop in doc.properties:
                if prop.startswith('_'): continue
                res.append(
                    {
                        'property': prop,
                        'value': doc[prop]
                    }
                )
        else: # TSV
            props = []
            values = []
            for prop in doc.properties:
                if prop.startswith('_'): continue
                props.append(str(prop))
                values.append(str(doc[prop]))
            res = '\t'.join(props)+'\n'+'\t'.join(values)
        return  _ok_response({ "items": res, "type": obj_type  })
       
    except Exception as e:
        return _err_response(e)

@app.route('/coral/image', methods=['POST'])
@auth_required
def get_image():
    try:
        url = request.json['url']
        if 'thumb' in request.json:
            wantThumb = True;
        else:
            wantThumb = False;

        if not url.startswith('images/') and not url.startswith('/images/'):
            return _err_response('not a local image: '+str(url))

        if url.startswith('images/'):
            fileName = url[7:]
        else:
            fileName = url[8:]

        width = False
        height = False
        imagePath = False
        
        if wantThumb:
            files = os.listdir(THUMBS_DIR)
            thumbPattern = '(\d+)x(\d+)-(.*)'
            for f in files:
                if not f.endswith(fileName):
                    continue
       	        match = re.search(thumbPattern, f)
                if match:
                    width = int(match.group(1))
                    height = int(match.group(2))
                    f2 = match.group(3)
                    if f2 != fileName:
                        continue
                    imagePath = os.path.join(THUMBS_DIR, f)
                    break
        else:
            imagePath = os.path.join(IMAGE_DIR, fileName)
            if not os.path.isfile(imagePath):
                imagePath = False

        if imagePath is False:
            return _err_response('image not found:'+str(url))

        with open(imagePath, "rb") as imageFile:
            imageData = base64.b64encode(imageFile.read()).decode('utf-8')

        if width is False or height is False:
            return  _ok_response({'image':imageData})
        else:
            return  _ok_response({'image':imageData,
                                  'width':width,
                                  'height':height })
    except Exception as e:
        return _err_response(e)

    
@app.route('/coral/generate_brick_template', methods=['POST'])
@auth_required
def generate_brick_template():
    try:
        data_id = uuid.uuid4().hex

        brick_ds = json.loads(request.form['brick'])

        # Save brick data structure
        uds_file_name = os.path.join(TMP_DIR, _UPLOAD_DATA_STRUCTURE_PREFIX + data_id )
        with open(uds_file_name, 'w') as f:
            json.dump(brick_ds, f, sort_keys=True, indent=4)

        utp_file_name = os.path.join(TMP_DIR,_UPLOAD_TEMPLATE_PREFIX + data_id)

        if brick_ds['sheet_template_type'] == 'tab_data':
            template.generate_brick_template(brick_ds, utp_file_name, tab_data=True)
        elif brick_ds['sheet_template_type'] == 'tab_dims':
            template.generate_brick_template(brick_ds, utp_file_name)
        elif brick_ds['sheet_template_type'] == 'interlace':
            template.generate_brick_interlace_template(brick_ds, utp_file_name)

        return send_file(utp_file_name, 
            as_attachment=True,
            attachment_filename='data_template.xlsx',
            mimetype='application/vnd.openxmlformats-officedocument.spreadsheetml.sheet')
    except Exception as e:
        return _err_response(e, traceback=True)

def _ok_response(res):
    return  json.dumps( {
            'results': res, 
            'status': 'OK', 
            'error': ''
        })

def _err_response(e, traceback=False):
    err = str(e)
    if traceback or DEBUG_MODE:
        body = tb.format_exc()
        err = '<PRE>' +  html.escape(body) + '</PRE>' 

    return  json.dumps( {
            'results': '', 
            'status': 'ERR', 
            'error': err
        })

if __name__ == "__main__":
    port = cns['_WEB_SERVICE']['port']
    if cns['_WEB_SERVICE']['https']:
        app.run(host='0.0.0.0', port=port, 
            ssl_context = (cns['_WEB_SERVICE']['cert_pem'], cns['_WEB_SERVICE']['key_pem']) )
    else:
        app.run(host='0.0.0.0', port=port)


<|MERGE_RESOLUTION|>--- conflicted
+++ resolved
@@ -994,13 +994,8 @@
 def _brick_to_csv(brick_id):
     file_name_json = os.path.join(cns['_DATA_DIR'],brick_id)
     file_name_csv = os.path.join(TMP_DIR,brick_id+'.csv')
-<<<<<<< HEAD
     # cmd = '/home/coral/prod/bin/ConvertGeneric.sh '+file_name_json+' '+file_name_csv
     cmd = os.path.join(cns['_PROJECT_ROOT'], 'bin', 'ConvertGeneric.sh') + ' ' + file_name_json + ' ' + file_name_csv
-=======
-    cmd = '/home/coral/prod/bin/ConvertGeneric.sh '+file_name_json+' '+file_name_csv
-    sys.stderr.write('running '+cmd+'\n')
->>>>>>> 16680df4
     cmdProcess = subprocess.Popen(cmd, stdout=subprocess.PIPE, stderr=subprocess.STDOUT, shell=True)
     cmdProcess.wait()
     with open(file_name_csv, 'r') as file:

--- conflicted
+++ resolved
@@ -5,39 +5,6 @@
     </div>
     <form>
       <div class="form-group p-3">
-<<<<<<< HEAD
-          <label for="data-type">Data Type</label>
-            <select2
-              [cssImport]="true"
-              [options]="options"
-              [data]="dataTypeList"
-              [value]="selectedDataType ? '0' : ''"
-              name="data-type"
-              (valueChanged)="updateObjectDataModel($event)"
-            >
-          </select2>
-            <label class="mt-2">Property Parameters</label>
-            <app-property-params 
-              *ngFor="let param of queryMatch?.params; let idx = index;" 
-              [data]="param"
-              [attributes]="selectedAttributes"
-              [operators]="operators"
-              [isEmpty]="false"
-              [connection]="connection"
-              (removed)="removePropertyParam(param)"
-              (updated)="updatePropertyParam(idx, $event)"
-            >
-            </app-property-params>
-            <app-property-params
-              [isEmpty]="true" 
-              [attributes]="selectedAttributes"
-              [operators]="operators"
-              [connection]="connection" 
-              (added)="addPropertyParam($event)" 
-              style="color: orange!important"
-            >
-            </app-property-params>
-=======
         <label for="data-type">Data Type</label>
         <select2
           class="form-control"
@@ -68,7 +35,6 @@
             </button>
           </div>
         </div>
->>>>>>> e81934cf
       </div>
     </form>
   </div>

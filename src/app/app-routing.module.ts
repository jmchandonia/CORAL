--- conflicted
+++ resolved
@@ -8,7 +8,6 @@
 import { AuthGuardService as AuthGuard } from './shared/services/auth-guard.service';
 
 const routes: Routes = [
-<<<<<<< HEAD
   {
     path: '',
     redirectTo: 'login',
@@ -29,23 +28,10 @@
     canActivate: [AuthGuard]
   },
   {
-    path: 'upload',
-    component: UploadComponent,
-    canActivate: [AuthGuard]
-  },
-  {
     path: 'dashboard',
     component: DashboardComponent,
     canActivate: [AuthGuard]
   }
-=======
-  {path: '', redirectTo: 'login', pathMatch: 'full'},
-  {path: 'login', component: LoginComponent},
-  {path: 'home', component: HomeComponent},
-  {path: 'reports', component: ReportsComponent},
-  // {path: 'upload', component: UploadComponent},
-  {path: 'dashboard', component: DashboardComponent}
->>>>>>> f8d4d49b
 ];
 
 @NgModule({
